import csv
import logging
import os

from django.db import models
from django.db.models import Q
from django.utils.translation import gettext as _
from modelcluster.fields import ParentalKey
from modelcluster.models import ClusterableModel
from wagtail.admin.panels import FieldPanel, InlinePanel, ObjectList, TabbedInterface
from wagtail.fields import RichTextField
from wagtail.models import Orderable
from wagtailautocomplete.edit_handlers import AutocompletePanel

from core.forms import CoreAdminModelForm
from core.models import CommonControlField, Language, TextWithLang


class City(CommonControlField):
    """
    Represent a list of cities

    Fields:
        name
    """

    name = models.TextField(_("Name of the city"), unique=True)

    base_form_class = CoreAdminModelForm
    panels = [FieldPanel("name")]
    autocomplete_search_field = "name"

    def autocomplete_label(self):
        return str(self)

    class Meta:
        verbose_name = _("City")
        verbose_name_plural = _("Cities")
        indexes = [
            models.Index(fields=["name"]),
        ]

    def __unicode__(self):
        return self.name

    def __str__(self):
        return self.name

    @classmethod
    def load(cls, user, city_data=None):
<<<<<<< HEAD
        if cls.objects.exists():
            city_data = "./location/fixtures/cities.csv"
            with open(city_data, "r") as fp:
                for line in fp.readlines():
                    name = line.strip()
                    cls.get_or_create(name=name, user=user)

    @classmethod
    def get_or_create(cls, user, name):
        if name:
            try:
                return cls.objects.get(name=name)
            except cls.DoesNotExist:
                city = City()
                city.name = name
                city.creator = user
                city.save()
                return city

    base_form_class = CoreAdminModelForm


class Region(CommonControlField):
    name = models.TextField(_("Name of the region"), null=True, blank=True)
    acronym = models.CharField(
        _("Region Acronym"), max_length=10, null=True, blank=True
    )

    autocomplete_search_field = "name"

    def autocomplete_label(self):
        return str(self)

    panels = [
        FieldPanel("name"),
        FieldPanel("acronym")
    ]

    class Meta:
        verbose_name = _("Region")
        verbose_name_plural = _("Regions")
        indexes = [
            models.Index(
                fields=[
                    "name",
                ]
            ),
            models.Index(
                fields=[
                    "acronym",
                ]
            ),                        
        ]

    def __unicode__(self):
        return "%s" % self.name

    def __str__(self):
        return "%s" % self.name
=======
        if not cls.objects.exists():
            if not city_data:
                with open("./location/fixtures/cities.csv", "r") as fp:
                    city_data = fp.readlines()
            for name in city_data:
                try:
                    cls.get_or_create(name=name, user=user)
                except Exception as e:
                    logging.exception(e)
>>>>>>> fbd379c2

    @classmethod
    def get_or_create(cls, user=None, name=None):
        name = name.strip()
        if not name:
            raise ValueError("City.get_or_create requires name")
        try:
            return cls.objects.get(name__iexact=name)
        except cls.DoesNotExist:
            city = City()
            city.name = name
            city.creator = user
            city.save()
            return city


class State(CommonControlField):
    """
    Represent the list of states

    Fields:
        name
        acronym
    """

    name = models.TextField(_("State name"), null=True, blank=True)
    acronym = models.CharField(_("State Acronym"), max_length=2, null=True, blank=True)

    base_form_class = CoreAdminModelForm
    panels = [FieldPanel("name"), FieldPanel("acronym")]

    @staticmethod
    def autocomplete_custom_queryset_filter(search_term):
        return State.objects.filter(
            Q(name__icontains=search_term) | Q(acronym__icontains=search_term)
        )

    def autocomplete_label(self):
        return f"{self.acronym or self.name}"

    class Meta:
        verbose_name = _("State")
        verbose_name_plural = _("States")
        indexes = [
            models.Index(
                fields=[
                    "name",
                ]
            ),
            models.Index(
                fields=[
                    "acronym",
                ]
            ),
        ]

    def __unicode__(self):
        return f"{self.acronym or self.name}"

    def __str__(self):
        return f"{self.acronym or self.name}"

    @classmethod
    def load(cls, user, state_data=None):
<<<<<<< HEAD
        if state_data or not cls.objects.exists():
            state_data = state_data or "./location/fixtures/states.csv"
            with open(state_data, "r") as csvfile:
                reader = csv.DictReader(csvfile, fieldnames=['name', 'acron2', 'region'], delimiter=";")
                for row in reader:
                    cls.get_or_create(
                        name=row["name"],
                        acronym=row["acron2"],
                        user=user,
                    )

    @classmethod
    def get_or_create(cls, user, name=None, acronym=None):
        if name:
            try:
                return cls.objects.get(name__icontains=name)
            except:
                pass
=======
        if not cls.objects.exists():
            if not state_data:
                with open("./location/fixtures/states.csv", "r") as csvfile:
                    state_data = csv.DictReader(
                        csvfile, fieldnames=["name", "acronym", "region"], delimiter=";"
                    )
                    for row in state_data:
                        logging.info(row)
                        cls.get_or_create(
                            name=row["name"],
                            acronym=row["acronym"],
                            user=user,
                        )
>>>>>>> fbd379c2

    @classmethod
    def get_or_create(cls, user=None, name=None, acronym=None):
        return cls.create_or_update(user, name=name, acronym=acronym)

    @classmethod
    def get(cls, name=None, acronym=None):
        name = name and name.strip()
        acronym = acronym and acronym.strip()
        if not name and not acronym:
            raise ValueError("State.get requires name or acronym")
        if name and acronym:
            # os valores fornecidos são name e acronym
            # mas não necessariamente ambos estão registrados
            try:
                # estão no mesmo registro
                return cls.objects.get(
                    Q(name__iexact=name) | Q(acronym__iexact=acronym)
                )
            except cls.MultipleObjectsReturned:
                try:
                    # name e acron estão no mesmo registro
                    return cls.objects.get(name__iexact=name, acronym__iexact=acronym)
                except cls.DoesNotExist:
                    # não encontrados juntos no mesmo registro
                    pass
        if acronym:
            # prioridade para acronym
            return cls.objects.get(acronym__iexact=acronym)
        if name:
            return cls.objects.get(name__iexact=name)

    @classmethod
    def create_or_update(cls, user, name=None, acronym=None):
        name = name and name.strip()
        acronym = acronym and acronym.strip()
        try:
            obj = cls.get(name=name, acronym=acronym)
            obj.updated_by = user
        except cls.DoesNotExist:
            obj = cls()
            obj.creator = user

        obj.name = name or obj.name
        obj.acronym = acronym or obj.acronym
        obj.save()

        return obj


class CountryName(TextWithLang, Orderable):
    country = ParentalKey(
        "Country",
        on_delete=models.SET_NULL,
        blank=True,
        null=True,
        related_name="country_name",
    )

    base_form_class = CoreAdminModelForm
    panels = [FieldPanel("text"), AutocompletePanel("language")]
    autocomplete_search_filter = "text"

    def autocomplete_label(self):
        return f"{self.text} ({self.language})"

    class Meta:
        verbose_name = _("Country name")
        verbose_name_plural = _("Country names")
        indexes = [
            models.Index(
                fields=[
                    "language",
                ]
            ),
            models.Index(
                fields=[
                    "text",
                ]
            ),
        ]

    @property
    def data(self):
        d = {
            "country_name__text": self.text,
            "country_name__language": self.language,
        }

        return d

    def __unicode__(self):
        return f"{self.text} ({self.language})"

    def __str__(self):
        return f"{self.text} ({self.language})"

    @classmethod
    def get_or_create(cls, country, language, text, user=None):
        return cls.create_or_update(user, country, language, text)

    @classmethod
    def get(cls, country, language):
        if not country and not language:
            raise ValueError("CountryName.get requires country or language")
        return cls.objects.get(country=country, language=language)

    @classmethod
    def create_or_update(cls, user, country, language, text):
        text = text and text.strip()
        try:
            obj = cls.get(country, language)
            obj.updated_by = user
        except cls.DoesNotExist:
            obj = cls()
            obj.creator = user

        obj.country = country or obj.country
        obj.language = language or obj.language
        obj.text = text or obj.text
        obj.save()

        return obj

    @classmethod
    def get_country(cls, name):
        name = name and name.strip()
        for item in CountryName.objects.filter(text=name).iterator():
            if item.country:
                return item.country
        raise cls.DoesNotExist(f"CountryName {name} does not exist")


class Country(CommonControlField, ClusterableModel):
    """
    Represent the list of Countries

    Fields:
        name
        acronym
    """

    name = models.CharField(_("Country Name"), blank=True, null=True, max_length=255)
    acronym = models.CharField(
        _("Country Acronym (2 char)"), blank=True, null=True, max_length=2
    )
    acron3 = models.CharField(
        _("Country Acronym (3 char)"), blank=True, null=True, max_length=3
    )

    base_form_class = CoreAdminModelForm
    panels = [
        FieldPanel("name"),
        FieldPanel("acronym"),
        FieldPanel("acron3"),
        InlinePanel("country_name", label=_("Country names")),
    ]

    @staticmethod
    def autocomplete_custom_queryset_filter(search_term):
        return Country.objects.filter(
            Q(name__icontains=search_term)
            | Q(acronym__icontains=search_term)
            | Q(acron3__icontains=search_term)
        )

    def autocomplete_label(self):
        return self.name or self.acronym

    class Meta:
        verbose_name = _("Country")
        verbose_name_plural = _("Countries")
        indexes = [
            models.Index(
                fields=[
                    "name",
                ]
            ),
            models.Index(
                fields=[
                    "acronym",
                ]
            ),
        ]

    def __unicode__(self):
        return self.name or self.acronym

    def __str__(self):
        return self.name or self.acronym

    @classmethod
    def load(cls, user):
        # País (pt);País (en);Capital;Código ISO (3 letras);Código ISO (2 letras)
        if cls.objects.count() == 0:
            fieldnames = ["name_pt", "name_en", "Capital", "acron3", "acron2"]
            with open("./location/fixtures/country.csv", newline="") as csvfile:
                reader = csv.DictReader(csvfile, fieldnames=fieldnames, delimiter=";")
                for row in reader:
                    cls.create_or_update(
                        user,
                        name=row["name_en"],
                        acronym=row["acron2"],
                        acron3=row["acron3"],
                        country_names={"pt": row["name_pt"], "en": row["name_en"]},
                    )

    @classmethod
    def get(
        cls,
        name,
        acronym=None,
        acron3=None,
    ):
        name = name and name.strip()
        acronym = acronym and acronym.strip()
        acron3 = acron3 and acron3.strip()

        if acronym:
            return cls.objects.get(acronym=acronym)
        if acron3:
            return cls.objects.get(acron3=acron3)
        if name:
            try:
                return cls.objects.get(name=name)
            except cls.DoesNotExist:
                try:
                    return CountryName.get_country(name)
                except CountryName.DoesNotExist as e:
                    raise cls.DoesNotExist(e)
        raise ValueError("Country.get requires parameters")

    @classmethod
    def create_or_update(
        cls,
        user,
        name=None,
        acronym=None,
        acron3=None,
        country_names=None,
        lang_code2=None,
    ):
        name = name and name.strip()
        acronym = acronym and acronym.strip()
        acron3 = acron3 and acron3.strip()
        lang_code2 = lang_code2 and lang_code2.strip()

        try:
            obj = cls.get(name, acronym, acron3)
            obj.updated_by = user
        except cls.DoesNotExist:
            obj = cls()
            obj.creator = user

        obj.name = name or obj.name
        obj.acronym = acronym or obj.acronym
        obj.acron3 = acron3 or obj.acron3
        obj.save()

        country_names = country_names or {}

        if lang_code2 and name:
            country_names[lang_code2] = name

        for lang_code2, text in country_names.items():
            logging.info(f"{lang_code2} {text}")
            language = Language.get_or_create(code2=lang_code2)
            CountryName.create_or_update(
                country=obj, language=language, text=text, user=user
            )
        return obj


class Location(CommonControlField):
    city = models.ForeignKey(
        City,
        verbose_name=_("City"),
        on_delete=models.SET_NULL,
        null=True,
        blank=True,
    )
    state = models.ForeignKey(
        State,
        verbose_name=_("State"),
        on_delete=models.SET_NULL,
        null=True,
        blank=True,
    )
    country = models.ForeignKey(
        Country,
        verbose_name=_("Country"),
        on_delete=models.SET_NULL,
        null=True,
        blank=True,
    )

    base_form_class = CoreAdminModelForm

    panels = [
        AutocompletePanel("city"),
        AutocompletePanel("state"),
        AutocompletePanel("country"),
    ]

    # autocomplete_search_field = "country__name"
    @staticmethod
    def autocomplete_custom_queryset_filter(search_term):
        return Location.objects.filter(
            Q(city__name__icontains=search_term)
            | Q(state__name__icontains=search_term)
            | Q(country__name__icontain=search_term)
        )

    def autocomplete_label(self):
        return str(self)

    class Meta:
        verbose_name = _("Location")
        verbose_name_plural = _("Locations")

    def __unicode__(self):
        return f"{self.country} | {self.state} | {self.city}"

    def __str__(self):
        return f"{self.country} | {self.state} | {self.city}"

    @classmethod
    def get(
        cls,
        location_country,
        location_state,
        location_city,
    ):
        if location_country or location_state or location_city:
            return cls.objects.get(
                country=location_country,
                state=location_state,
                city=location_city,
            )
        raise ValueError("Location.get requires country or state or city parameters")

    @classmethod
    def create_or_update(
        cls,
        user,
        location_country,
        location_state,
        location_city,
    ):
        # check if exists the location
        try:
            location = cls.get(location_country, location_state, location_city)
            location.updated_by = user
        except cls.DoesNotExist:
            location = cls()
            location.creator = user

        location.country = location_country or location.country
        location.state = location_state or location.state
        location.city = location_city or location.city
        location.save()
        return location

    @classmethod
    def create_or_update_location(
        user, country_name, country_code, state_name, city_name
    ):
        params = dict(
            country_name=country_name,
            country_code=country_code,
            state_name=state_name,
            city_name=city_name,
        )
        try:
            location_country = Country.create_or_update(
                user,
                name=country_name,
                acronym=country_code,
                acron3=None,
                country_names=None,
                lang_code2=article_lang,
            )
        except Exception as e:
            location_country = None
            logging.exception(f"params: {params} {type(e)} {e}")

        try:
            location_state = State.create_or_update(
                user,
                name=state_name,
                acronym=None,
            )
        except Exception as e:
            location_state = None
            logging.exception(f"params: {params} {type(e)} {e}")

        try:
            location_city = City.get_or_create(user=user, name=city_name)
        except Exception as e:
            location_city = None
            logging.exception(f"params: {params} {type(e)} {e}")

        return Location.create_or_update(
            user,
            location_country=location_country,
            location_state=location_state,
            location_city=location_city,
        )


class CountryFile(models.Model):
    attachment = models.ForeignKey(
        "wagtaildocs.Document",
        null=True,
        blank=True,
        on_delete=models.SET_NULL,
        related_name="+",
    )
    is_valid = models.BooleanField(_("Is valid?"), default=False, blank=True, null=True)
    line_count = models.IntegerField(
        _("Number of lines"), default=0, blank=True, null=True
    )

    def filename(self):
        return os.path.basename(self.attachment.name)

    panels = [FieldPanel("attachment")]<|MERGE_RESOLUTION|>--- conflicted
+++ resolved
@@ -48,67 +48,6 @@
 
     @classmethod
     def load(cls, user, city_data=None):
-<<<<<<< HEAD
-        if cls.objects.exists():
-            city_data = "./location/fixtures/cities.csv"
-            with open(city_data, "r") as fp:
-                for line in fp.readlines():
-                    name = line.strip()
-                    cls.get_or_create(name=name, user=user)
-
-    @classmethod
-    def get_or_create(cls, user, name):
-        if name:
-            try:
-                return cls.objects.get(name=name)
-            except cls.DoesNotExist:
-                city = City()
-                city.name = name
-                city.creator = user
-                city.save()
-                return city
-
-    base_form_class = CoreAdminModelForm
-
-
-class Region(CommonControlField):
-    name = models.TextField(_("Name of the region"), null=True, blank=True)
-    acronym = models.CharField(
-        _("Region Acronym"), max_length=10, null=True, blank=True
-    )
-
-    autocomplete_search_field = "name"
-
-    def autocomplete_label(self):
-        return str(self)
-
-    panels = [
-        FieldPanel("name"),
-        FieldPanel("acronym")
-    ]
-
-    class Meta:
-        verbose_name = _("Region")
-        verbose_name_plural = _("Regions")
-        indexes = [
-            models.Index(
-                fields=[
-                    "name",
-                ]
-            ),
-            models.Index(
-                fields=[
-                    "acronym",
-                ]
-            ),                        
-        ]
-
-    def __unicode__(self):
-        return "%s" % self.name
-
-    def __str__(self):
-        return "%s" % self.name
-=======
         if not cls.objects.exists():
             if not city_data:
                 with open("./location/fixtures/cities.csv", "r") as fp:
@@ -118,7 +57,6 @@
                     cls.get_or_create(name=name, user=user)
                 except Exception as e:
                     logging.exception(e)
->>>>>>> fbd379c2
 
     @classmethod
     def get_or_create(cls, user=None, name=None):
@@ -183,26 +121,6 @@
 
     @classmethod
     def load(cls, user, state_data=None):
-<<<<<<< HEAD
-        if state_data or not cls.objects.exists():
-            state_data = state_data or "./location/fixtures/states.csv"
-            with open(state_data, "r") as csvfile:
-                reader = csv.DictReader(csvfile, fieldnames=['name', 'acron2', 'region'], delimiter=";")
-                for row in reader:
-                    cls.get_or_create(
-                        name=row["name"],
-                        acronym=row["acron2"],
-                        user=user,
-                    )
-
-    @classmethod
-    def get_or_create(cls, user, name=None, acronym=None):
-        if name:
-            try:
-                return cls.objects.get(name__icontains=name)
-            except:
-                pass
-=======
         if not cls.objects.exists():
             if not state_data:
                 with open("./location/fixtures/states.csv", "r") as csvfile:
@@ -216,7 +134,6 @@
                             acronym=row["acronym"],
                             user=user,
                         )
->>>>>>> fbd379c2
 
     @classmethod
     def get_or_create(cls, user=None, name=None, acronym=None):
@@ -597,7 +514,7 @@
                 acronym=country_code,
                 acron3=None,
                 country_names=None,
-                lang_code2=article_lang,
+                lang_code2=None,
             )
         except Exception as e:
             location_country = None

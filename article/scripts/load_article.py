from django.contrib.auth import get_user_model

from article.tasks import load_article

User = get_user_model()


def run(user_id=None, file_path=None):
    # Xml usado para testes.
    file_path = file_path or "article/fixtures/0034-7094-rba-69-03-0227.xml"
<<<<<<< HEAD
    
=======

>>>>>>> 4df791d2
    load_article.apply_async(kwargs=dict(user_id=user_id, file_path=file_path))<|MERGE_RESOLUTION|>--- conflicted
+++ resolved
@@ -8,9 +8,5 @@
 def run(user_id=None, file_path=None):
     # Xml usado para testes.
     file_path = file_path or "article/fixtures/0034-7094-rba-69-03-0227.xml"
-<<<<<<< HEAD
-    
-=======
 
->>>>>>> 4df791d2
     load_article.apply_async(kwargs=dict(user_id=user_id, file_path=file_path))
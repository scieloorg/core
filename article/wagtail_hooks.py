--- conflicted
+++ resolved
@@ -112,11 +112,7 @@
 class ArticleAdminGroup(ModelAdminGroup):
     menu_label = _("Articles")
     menu_icon = "folder-open-inverse"  # change as required
-<<<<<<< HEAD
     menu_order = get_menu_order("article")  # will put in 3rd place (000 being 1st, 100 2nd)
-=======
-    menu_order = 110  # will put in 3rd place (000 being 1st, 100 2nd)
->>>>>>> 23fa6aa3
     items = (ArticleAdmin, ArticleFormatAdmin, ArticleFundingAdmin)
 
 

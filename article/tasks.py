from article import models
from config import celery_app
from django.contrib.auth import get_user_model
from django.db.models import Q
from django.db.utils import DataError
<<<<<<< HEAD

=======
from django.core.exceptions import ObjectDoesNotExist
from article.preprint import utils as preprint


>>>>>>> 3bf6d7ab
from packtools.sps.models.article_ids import ArticleIds
from packtools.sps.utils import xml_utils
from . import utils
from .utils import ArticleSaveError
<<<<<<< HEAD
=======
from sickle import Sickle
>>>>>>> 3bf6d7ab

from . import controller


User = get_user_model()


@celery_app.task()
def load_funding_data(user, file_path):
    user = User.objects.get(pk=user)

    controller.read_file(user, file_path)


@celery_app.task()
<<<<<<< HEAD
def load_articles(user=None):
    user = user or User.objects.first()

    # Xml usado para testes.
    xmltree = xml_utils.get_xml_tree("article/fixtures/0034-8910-rsp-48-2-0249.xml")
    pid_v2 = ArticleIds(xmltree=xmltree).data.get("v2")
    pid_v3 = ArticleIds(xmltree=xmltree).data.get("v3")
=======
def load_articles(user_id, file_path):
    try:
        user = User.objects.get(id=user_id)
    except ObjectDoesNotExist:
        user = User.objects.first()

    xmltree = xml_utils.get_xml_tree(file_path)

    pids = ArticleIds(xmltree=xmltree).data
    pid_v2 = pids.get("v2")
    pid_v3 = pids.get("v3")

>>>>>>> 3bf6d7ab
    try:
        article = models.Article.objects.get(Q(pid_v2=pid_v2) | Q(pid_v3=pid_v3))
    except models.Article.DoesNotExist:
        article = models.Article()
    try:
        utils.set_pids(xmltree=xmltree, article=article)
        article.journal = utils.get_journal(xmltree=xmltree)
        utils.set_date_pub(xmltree=xmltree, article=article)
        article.article_type = utils.get_or_create_article_type(
            xmltree=xmltree, user=user
        )
        article.issue = utils.get_or_create_issues(xmltree=xmltree, user=user)
        utils.set_first_last_page(xmltree=xmltree, article=article)
        utils.set_elocation_id(xmltree=xmltree, article=article)
        article.save()
        article.doi.set(utils.get_or_create_doi(xmltree=xmltree, user=user))
        article.license.set(utils.get_or_create_licenses(xmltree=xmltree, user=user))
        article.researchers.set(
            utils.get_or_create_researchers(xmltree=xmltree, user=user)
        )
<<<<<<< HEAD
=======
        article.languages.add(utils.get_or_create_language(xmltre=xmltree, user=user))
>>>>>>> 3bf6d7ab
        article.keywords.set(utils.get_or_create_keywords(xmltree=xmltree, user=user))
        article.toc_sections.set(
            utils.get_or_create_toc_sections(xmltree=xmltree, user=user)
        )
        article.fundings.set(utils.get_or_create_fundings(xmltree=xmltree, user=user))
        article.titles.set(utils.get_or_create_titles(xmltree=xmltree, user=user))
    except (DataError, TypeError) as e:
<<<<<<< HEAD
        raise ArticleSaveError(e)
=======
        raise ArticleSaveError(e)


@celery_app.task()
def load_preprint(user_id):
    URL = "https://preprints.scielo.org/index.php/scielo/oai"

    try:
        user = User.objects.get(id=user_id)
    except ObjectDoesNotExist:
        user = User.objects.first()
    ## TODO
    ## fazer filtro para não coletar tudo sempre
    sickle = Sickle(URL)
    recs = sickle.ListRecords(metadataPrefix="oai_dc")
    for rec in recs:
        article_info = preprint.get_info_article(rec)
        identifier = preprint.get_doi(article_info["identifier"])
        doi = preprint.get_or_create_doi(doi=identifier, user=user)

        article = models.Article.get_or_create(
            doi=doi,
            pid_v2=None,
            user=user,
            fundings=None,
        )
        try:
            preprint.set_dates(article=article, date=article_info.get("date"))
            article.titles.set(
                preprint.get_or_create_titles(
                    titles=article_info.get("title"), user=user
                )
            )
            article.keywords.set(
                preprint.get_or_create_keyword(
                    keywords=article_info.get("subject"), user=user
                )
            )
            article.license.set(
                preprint.get_or_create_license(
                    rights=article_info.get("rights"), user=user
                )
            )
            article.abstracts.set(
                preprint.get_or_create_abstracts(
                    description=article_info.get("description"), user=user
                )
            )
            article.languages.add(
                preprint.get_or_create_language(
                    lang=article_info.get("language"), user=user
                )
            )
            article.publisher = preprint.get_publisher(
                publisher=article_info.get("publisher")
            )
            article.save()
        except (DataError, TypeError) as e:
            raise ArticleSaveError(e)
>>>>>>> 3bf6d7ab
<|MERGE_RESOLUTION|>--- conflicted
+++ resolved
@@ -3,22 +3,15 @@
 from django.contrib.auth import get_user_model
 from django.db.models import Q
 from django.db.utils import DataError
-<<<<<<< HEAD
-
-=======
 from django.core.exceptions import ObjectDoesNotExist
 from article.preprint import utils as preprint
 
 
->>>>>>> 3bf6d7ab
 from packtools.sps.models.article_ids import ArticleIds
 from packtools.sps.utils import xml_utils
 from . import utils
 from .utils import ArticleSaveError
-<<<<<<< HEAD
-=======
 from sickle import Sickle
->>>>>>> 3bf6d7ab
 
 from . import controller
 
@@ -34,15 +27,6 @@
 
 
 @celery_app.task()
-<<<<<<< HEAD
-def load_articles(user=None):
-    user = user or User.objects.first()
-
-    # Xml usado para testes.
-    xmltree = xml_utils.get_xml_tree("article/fixtures/0034-8910-rsp-48-2-0249.xml")
-    pid_v2 = ArticleIds(xmltree=xmltree).data.get("v2")
-    pid_v3 = ArticleIds(xmltree=xmltree).data.get("v3")
-=======
 def load_articles(user_id, file_path):
     try:
         user = User.objects.get(id=user_id)
@@ -55,7 +39,6 @@
     pid_v2 = pids.get("v2")
     pid_v3 = pids.get("v3")
 
->>>>>>> 3bf6d7ab
     try:
         article = models.Article.objects.get(Q(pid_v2=pid_v2) | Q(pid_v3=pid_v3))
     except models.Article.DoesNotExist:
@@ -76,10 +59,7 @@
         article.researchers.set(
             utils.get_or_create_researchers(xmltree=xmltree, user=user)
         )
-<<<<<<< HEAD
-=======
         article.languages.add(utils.get_or_create_language(xmltre=xmltree, user=user))
->>>>>>> 3bf6d7ab
         article.keywords.set(utils.get_or_create_keywords(xmltree=xmltree, user=user))
         article.toc_sections.set(
             utils.get_or_create_toc_sections(xmltree=xmltree, user=user)
@@ -87,9 +67,6 @@
         article.fundings.set(utils.get_or_create_fundings(xmltree=xmltree, user=user))
         article.titles.set(utils.get_or_create_titles(xmltree=xmltree, user=user))
     except (DataError, TypeError) as e:
-<<<<<<< HEAD
-        raise ArticleSaveError(e)
-=======
         raise ArticleSaveError(e)
 
 
@@ -148,5 +125,4 @@
             )
             article.save()
         except (DataError, TypeError) as e:
-            raise ArticleSaveError(e)
->>>>>>> 3bf6d7ab
+            raise ArticleSaveError(e)
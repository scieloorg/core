--- conflicted
+++ resolved
@@ -2297,7 +2297,124 @@
     )
 
 
-<<<<<<< HEAD
+class RelatedArticle(CommonControlField):
+    """Relacionamento entre artigos via DOI."""
+    
+    article = ParentalKey(
+        Article,
+        on_delete=models.CASCADE,
+        related_name="related_articles",
+        verbose_name=_("Article"),
+    )
+    
+    href = models.CharField(
+        max_length=255,
+        verbose_name=_("DOI"),
+        help_text=_("Digital Object Identifier of the related article."),
+    )
+    ext_link_type = models.CharField(
+        max_length=3,
+        verbose_name=_("Link Type"),
+        help_text=_("Type of external link."),
+    )
+    related_type = models.CharField(
+        max_length=50,
+        choices=choices.RELATED_ARTICLE_TYPE_CHOICES,
+        verbose_name=_("Related Article Type"),
+        help_text=_("Type of relationship between articles."),
+    )
+    related_article = models.ForeignKey(
+        Article,
+        on_delete=models.SET_NULL,
+        null=True,
+        blank=True,
+        related_name="target_relations",
+        verbose_name=_("Related Article"),
+        help_text=_("The related article instance, if available in the system."),
+    )
+    class Meta:
+        unique_together = [('article', 'href', 'related_type')]
+        indexes = [
+            models.Index(fields=['article', 'href', 'related_type']),
+            models.Index(fields=['href']),
+        ]
+        verbose_name = _("Related Article")
+        verbose_name_plural = _("Related Articles")
+
+    panels = [
+        FieldPanel("href"),
+        FieldPanel("ext_link_type"),
+        FieldPanel("related_type"),
+        AutocompletePanel("related_article"),
+    ]
+
+    base_form_class = CoreAdminModelForm
+
+    def __str__(self):
+        return f"{self.article} -> {self.href} {self.related_article} ({self.related_type})"
+
+    @property
+    def data(self):
+        return {
+            'href': self.href,
+            'ext_link_type': self.ext_link_type,
+            'related_type': self.related_type,
+            'related_article_id': self.related_article.id if self.related_article else None,
+        }
+
+    @classmethod
+    def get(cls, article, related_type, href):
+        """Obtém um relacionamento específico."""
+        return cls.objects.get(
+            article=article,
+            href=href,
+            related_type=related_type,
+        )
+
+    @classmethod
+    def create(cls, user, article, href, ext_link_type, related_type, related_article=None):
+        """Cria um novo relacionamento entre artigos."""
+        if not user:
+            raise ValueError("User is required")
+        if not article:
+            raise ValueError("Article is required")
+        if not href:
+            raise ValueError("DOI value is required")
+        if not ext_link_type:
+            raise ValueError("External link type is required")
+        if not related_type:
+            raise ValueError("Related type is required")
+            
+        try:
+            obj = cls()
+            obj.article = article
+            obj.href = href
+            obj.ext_link_type = ext_link_type
+            obj.related_type = related_type
+            obj.related_article = related_article
+            obj.creator = user
+            obj.save()
+            return obj
+        except IntegrityError:
+            return cls.get(article, related_type, href)
+
+    @classmethod
+    def create_or_update(cls, user, article, href, ext_link_type, related_type, related_article=None):
+        """Obtém ou cria um relacionamento entre artigos."""
+        try:
+            if not related_article and ext_link_type == "doi":
+                related_article = Article.objects.filter(doi__value__iexact=href).first()
+
+            obj = cls.get(article, related_type, href)
+            if obj.related_article != related_article:
+                obj.related_article = related_article
+                obj.updated_by = user
+                obj.save()
+            return obj
+        except cls.DoesNotExist:
+            return cls.create(user, article, href, ext_link_type, related_type, related_article)
+
+
 class ArticlePeerReviewStats(Article):
     """
     Proxy model para análise de peer review com campos relacionados pré-carregados.
@@ -2363,122 +2480,4 @@
             'doi',
             'titles',
             'languages',
-        )
-=======
-class RelatedArticle(CommonControlField):
-    """Relacionamento entre artigos via DOI."""
-    
-    article = ParentalKey(
-        Article,
-        on_delete=models.CASCADE,
-        related_name="related_articles",
-        verbose_name=_("Article"),
-    )
-    
-    href = models.CharField(
-        max_length=255,
-        verbose_name=_("DOI"),
-        help_text=_("Digital Object Identifier of the related article."),
-    )
-    ext_link_type = models.CharField(
-        max_length=3,
-        verbose_name=_("Link Type"),
-        help_text=_("Type of external link."),
-    )
-    related_type = models.CharField(
-        max_length=50,
-        choices=choices.RELATED_ARTICLE_TYPE_CHOICES,
-        verbose_name=_("Related Article Type"),
-        help_text=_("Type of relationship between articles."),
-    )
-    related_article = models.ForeignKey(
-        Article,
-        on_delete=models.SET_NULL,
-        null=True,
-        blank=True,
-        related_name="target_relations",
-        verbose_name=_("Related Article"),
-        help_text=_("The related article instance, if available in the system."),
-    )
-    class Meta:
-        unique_together = [('article', 'href', 'related_type')]
-        indexes = [
-            models.Index(fields=['article', 'href', 'related_type']),
-            models.Index(fields=['href']),
-        ]
-        verbose_name = _("Related Article")
-        verbose_name_plural = _("Related Articles")
-
-    panels = [
-        FieldPanel("href"),
-        FieldPanel("ext_link_type"),
-        FieldPanel("related_type"),
-        AutocompletePanel("related_article"),
-    ]
-
-    base_form_class = CoreAdminModelForm
-
-    def __str__(self):
-        return f"{self.article} -> {self.href} {self.related_article} ({self.related_type})"
-
-    @property
-    def data(self):
-        return {
-            'href': self.href,
-            'ext_link_type': self.ext_link_type,
-            'related_type': self.related_type,
-            'related_article_id': self.related_article.id if self.related_article else None,
-        }
-
-    @classmethod
-    def get(cls, article, related_type, href):
-        """Obtém um relacionamento específico."""
-        return cls.objects.get(
-            article=article,
-            href=href,
-            related_type=related_type,
-        )
-
-    @classmethod
-    def create(cls, user, article, href, ext_link_type, related_type, related_article=None):
-        """Cria um novo relacionamento entre artigos."""
-        if not user:
-            raise ValueError("User is required")
-        if not article:
-            raise ValueError("Article is required")
-        if not href:
-            raise ValueError("DOI value is required")
-        if not ext_link_type:
-            raise ValueError("External link type is required")
-        if not related_type:
-            raise ValueError("Related type is required")
-            
-        try:
-            obj = cls()
-            obj.article = article
-            obj.href = href
-            obj.ext_link_type = ext_link_type
-            obj.related_type = related_type
-            obj.related_article = related_article
-            obj.creator = user
-            obj.save()
-            return obj
-        except IntegrityError:
-            return cls.get(article, related_type, href)
-
-    @classmethod
-    def create_or_update(cls, user, article, href, ext_link_type, related_type, related_article=None):
-        """Obtém ou cria um relacionamento entre artigos."""
-        try:
-            if not related_article and ext_link_type == "doi":
-                related_article = Article.objects.filter(doi__value__iexact=href).first()
-
-            obj = cls.get(article, related_type, href)
-            if obj.related_article != related_article:
-                obj.related_article = related_article
-                obj.updated_by = user
-                obj.save()
-            return obj
-        except cls.DoesNotExist:
-            return cls.create(user, article, href, ext_link_type, related_type, related_article)
->>>>>>> 71ecddb3
+        )
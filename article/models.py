from datetime import datetime

from django.db import models
from django.db.models import Case, When
from django.utils.translation import gettext as _
from wagtail.admin.panels import FieldPanel
from wagtailautocomplete.edit_handlers import AutocompletePanel

from core.forms import CoreAdminModelForm
from core.models import (
    CommonControlField,
    FlexibleDate,
    Language,
    License,
    RichTextWithLang,
)
from doi.models import DOI
from institution.models import Institution, Sponsor
from issue.models import Issue, TocSection
from journal.models import Journal
from researcher.models import Researcher
from vocabulary.models import Keyword


class Article(CommonControlField):
    pid_v2 = models.CharField(_("PID V2"), max_length=23, null=True, blank=True)
    pid_v3 = models.CharField(_("PID V3"), max_length=23, null=True, blank=True)
    journal = models.ForeignKey(
        Journal,
        verbose_name=_("Journal"),
        null=True,
        blank=True,
        on_delete=models.SET_NULL,
    )
    doi = models.ManyToManyField(DOI, blank=True)
    pub_date_day = models.CharField(
        _("pub date day"),
        max_length=10,
        null=True,
        blank=True,
        help_text="Dia de publicação no site.",
    )
    pub_date_month = models.CharField(
        _("pub date month"),
        max_length=10,
        null=True,
        blank=True,
        help_text="Mês de publicação no site.",
    )
    pub_date_year = models.CharField(
        max_length=4, null=True, blank=True, help_text="Ano de publicação no site."
    )
    fundings = models.ManyToManyField(
        "ArticleFunding", verbose_name=_("Fundings"), blank=True
    )
    languages = models.ManyToManyField(Language, blank=True)
    titles = models.ManyToManyField("DocumentTitle", blank=True)
    researchers = models.ManyToManyField(Researcher, blank=True)
    article_type = models.ForeignKey(
        "ArticleType", on_delete=models.SET_NULL, null=True, blank=True
    )
    abstracts = models.ManyToManyField("DocumentAbstract", blank=True)
    toc_sections = models.ManyToManyField(TocSection, blank=True)
    license = models.ManyToManyField(License, blank=True)
    issue = models.ForeignKey(Issue, on_delete=models.SET_NULL, null=True, blank=True)
    first_page = models.CharField(max_length=10, null=True, blank=True)
    last_page = models.CharField(max_length=10, null=True, blank=True)
    elocation_id = models.CharField(max_length=20, null=True, blank=True)
    keywords = models.ManyToManyField(Keyword, blank=True)
    publisher = models.ForeignKey(
        Institution,
        verbose_name=_("Publisher"),
        null=True,
        blank=True,
        on_delete=models.SET_NULL,
    )


    panels = [
        FieldPanel("pid_v2"),
        FieldPanel("pid_v3"),
        AutocompletePanel("journal"),
        AutocompletePanel("doi"),
        FieldPanel("pub_date_day"),
        FieldPanel("pub_date_month"),
        FieldPanel("pub_date_year"),
        AutocompletePanel("fundings"),
        AutocompletePanel("languages"),
        AutocompletePanel("titles"),
        AutocompletePanel("researchers"),
        FieldPanel("article_type"),
        AutocompletePanel("abstracts"),
        AutocompletePanel("toc_sections"),
        AutocompletePanel("license"),
        AutocompletePanel("issue"),
        FieldPanel("first_page"),
        FieldPanel("last_page"),
        FieldPanel("elocation_id"),
        AutocompletePanel("keywords"),
        AutocompletePanel("publisher"),
    ]

    class Meta:
        indexes = [
            models.Index(
                fields=[
                    "pid_v2",
                ]
            ),
            models.Index(
                fields=[
                    "pid_v3",
                ]
            ),
            models.Index(
                fields=[
                    "pub_date_year",
                ]
            ),
        ]

    def __unicode__(self):
        return "%s" % self.pid_v2

    def __str__(self):
        return "%s" % self.pid_v2

    @classmethod
    def last_created_date(cls):
        try:
            last_created = cls.objects.filter(
                pid_v3__isnull=False,
            ).latest("created")
            return last_created.created
        except (AttributeError, cls.DoesNotExist):
            return datetime(1, 1, 1)

    @property
    def data(self):
        _data = {
            "article__pid_v2": self.pid_v2,
            "article__pid_v3": self.pid_v3,
            "article__fundings": [f.data for f in self.fundings.iterator()],
        }

        return _data

    @classmethod
    def get_or_create(cls, doi, pid_v2, fundings, user):
        try:
            return cls.objects.get(doi__in=doi, pid_v2=pid_v2)
        except cls.DoesNotExist:
            article = cls()
            article.pid_v2 = pid_v2
            article.creator = user
            article.save()
            article.doi.set(doi)
            if fundings:
                for funding in fundings:
                    article.fundings.add(funding)
            return article

    def set_date_pub(self, dates):
        if dates:
            self.pub_date_day = dates.get("day")
            self.pub_date_month = dates.get("month")
            self.pub_date_year = dates.get("year")
            self.save()

    def set_pids(self, pids):
        self.pid_v2 = pids.get("v2")
        self.pid_v3 = pids.get("v3")
        self.save()

    # @property
    # def get_abstracts_order_by_lang_pt(self):
    #     return self.abstracts.all().order_by(
    #             Case(
    #                 When(language__code2='pt', then=0),
    #                 default=1,
    #                 output_field=models.IntegerField()
    #             )
    #         )

    base_form_class = CoreAdminModelForm


class ArticleFunding(CommonControlField):
    award_id = models.CharField(_("Award ID"), blank=True, null=True, max_length=50)
    funding_source = models.ForeignKey(
        Sponsor, null=True, blank=True, on_delete=models.SET_NULL
    )
    
    autocomplete_search_field = "award_id"
    
    def autocomplete_label(self):
        return str(self)
        
    class Meta:
        indexes = [
            models.Index(
                fields=[
                    "award_id",
                ]
            ),
            models.Index(
                fields=[
                    "funding_source",
                ]
            ),
        ]

    panels = [
        FieldPanel("award_id"),
        AutocompletePanel("funding_source"),
    ]

    def __unicode__(self):
        return "%s | %s" % (self.award_id, self.funding_source)

    def __str__(self):
        return "%s | %s" % (self.award_id, self.funding_source)

    @property
    def data(self):
        _data = {
            "article_funding__award_id": self.award_id,
        }
        if self.funding_source:
            _data.update(self.funding_source.data)

        return _data

    @classmethod
    def get_or_create(cls, award_id, funding_source, user):
        try:
            return cls.objects.get(award_id=award_id, funding_source=funding_source)
        except cls.DoesNotExist:
            article_funding = cls()
            article_funding.award_id = award_id
            if funding_source:
                article_funding.funding_source = Sponsor.get_or_create(
                    inst_name=funding_source,
                    user=user,
                    inst_acronym=None,
                    level_1=None,
                    level_2=None,
                    level_3=None,
                    location=None,
                    official=None,
                    is_official=None,
                )
            article_funding.creator = user
            article_funding.save()

            return article_funding

    base_form_class = CoreAdminModelForm


class DocumentTitle(RichTextWithLang, CommonControlField):
    ...
    
    autocomplete_search_field = "plain_text"

    def autocomplete_label(self):
        return str(self)
    
    def __str__(self):
        return f"{self.plain_text} - {self.language}"
    
    @classmethod
    def get(
        cls,
        title,
    ):
        if title:
            return cls.objects.get(plain_text=title)
<<<<<<< HEAD
        raise Exception("DocumentTitle requires title and language paramenters")
=======
        raise ValueError("DocumentTitle requires title paramenter")
>>>>>>> cf00efb6
    
    @classmethod
    def create_or_update(cls, title, title_rich, language, user):
        try:
<<<<<<< HEAD
            return cls.get(title=title)
=======
            obj = cls.get(title=title)
>>>>>>> cf00efb6
        except cls.DoesNotExist:
            obj = cls()
            obj.plain_text = title
            obj.creator = user
            
        obj.language = language
        obj.rich_text = title_rich
<<<<<<< HEAD
=======
        obj.updated_by = user
>>>>>>> cf00efb6
        obj.save()
        return obj


class ArticleType(models.Model):
    text = models.TextField(_("Text"), null=True, blank=True)

    def __str__(self):
        return self.text


class DocumentAbstract(RichTextWithLang, CommonControlField):
    ...

    autocomplete_search_field = "plain_text"

    def autocomplete_label(self):
        return str(self)

    def __str__(self):
        return f"{self.plain_text} - {self.language}"
    

    @classmethod
    def get(
        cls,
        text,
    ):
        if text:
            return cls.objects.get(plain_text=text)
        raise ValueError("DocumentAbstract.get requires text paramenter")

    @classmethod
    def create_or_update(
        cls,
        text,
        language,
        user,
    ):
        try:
            obj = cls.get(text=text)
        except cls.DoesNotExist:
            obj = cls()
            obj.plain_text = text
            obj.creator = user

        obj.language = language
        obj.updated_by = user
        obj.save()
        return obj


class ArticleEventType(CommonControlField):
    code = models.CharField(_("Code"), blank=True, null=True, max_length=20)

    class Meta:
        indexes = [
            models.Index(
                fields=[
                    "code",
                ]
            ),
        ]

    def __unicode__(self):
        return "%s" % self.code

    def __str__(self):
        return "%s" % self.code

    @property
    def data(self):
        return dict(article_event_type__code=self.code)

    @classmethod
    def get_or_create(cls, code, user):
        try:
            return cls.objects.get(code=code)
        except cls.DoesNotExist:
            article_event_type = cls()
            article_event_type.code = code
            article_event_type.creator = user
            article_event_type.save()

            return article_event_type


class ArticleHistory(CommonControlField):
    event_type = models.ForeignKey(
        ArticleEventType, null=True, blank=True, on_delete=models.SET_NULL
    )
    date = models.ForeignKey(
        FlexibleDate, null=True, blank=True, on_delete=models.SET_NULL
    )

    panels = [
        AutocompletePanel("event_type"),
        AutocompletePanel("date"),
    ]

    class Meta:
        indexes = [
            models.Index(
                fields=[
                    "event_type",
                ]
            ),
            models.Index(
                fields=[
                    "date",
                ]
            ),
        ]

    def __unicode__(self):
        return "%s (%s)" % (self.code, self.date)

    def __str__(self):
        return "%s (%s)" % (self.code, self.date)

    @property
    def data(self):
        return dict(
            article_history__event_type=self.event_type,
            article_history__date=self.date.data,
        )


class ArticleCountType(CommonControlField):
    code = models.CharField(_("Code"), blank=True, null=True, max_length=20)

    class Meta:
        indexes = [
            models.Index(
                fields=[
                    "code",
                ]
            ),
        ]

    def __unicode__(self):
        return "%s" % self.code

    def __str__(self):
        return "%s" % self.code

    @property
    def data(self):
        return dict(article_count_type__code=self.code)

    @classmethod
    def get_or_create(cls, code, user):
        try:
            return cls.objects.get(code=code)
        except cls.DoesNotExist:
            article_count_type = cls()
            article_count_type.code = code
            article_count_type.creator = user
            article_count_type.save()

            return article_count_type


class ArticleCount(CommonControlField):
    count_type = models.ForeignKey(
        ArticleCountType, null=True, blank=True, on_delete=models.SET_NULL
    )
    count = models.IntegerField(_("Count"), null=True, blank=True)
    language = models.ForeignKey(
        Language,
        on_delete=models.SET_NULL,
        verbose_name=_("Language"),
        null=True,
        blank=True,
    )

    panels = [
        AutocompletePanel("count_type"),
        AutocompletePanel("language")
    ]

    class Meta:
        indexes = [
            models.Index(
                fields=[
                    "count_type",
                ]
            ),
            models.Index(
                fields=[
                    "language",
                ]
            ),
        ]

    def __unicode__(self):
        return "%s | %s | %s" % (self.count_type, self.count, self.language)

    def __str__(self):
        return "%s | %s | %s" % (self.count_type, self.count, self.language)

    @property
    def data(self):
        return dict(
            article_count__count_type=self.count_type,
            article_count__count=self.count,
            article_count__language=self.language,
        )


class SubArticle(models.Model):
    titles = models.ManyToManyField("DocumentTitle", blank=True)
    # lang = models.CharField(max_length=2, null=True, blank=True)
    article = models.ForeignKey(
        Article, on_delete=models.SET_NULL, null=True, blank=True
    )
    article_type = models.ForeignKey(
        "ArticleType", on_delete=models.SET_NULL, null=True, blank=True
    )

    panels = [
        AutocompletePanel("titles"),
        AutocompletePanel("article"),
        AutocompletePanel("article_type"),
    ]

    class Meta:
        verbose_name = _("SubArticle")
        verbose_name_plural = _("SubArticles")

    def __str__(self):
        return f"{self.title}"<|MERGE_RESOLUTION|>--- conflicted
+++ resolved
@@ -276,20 +276,12 @@
     ):
         if title:
             return cls.objects.get(plain_text=title)
-<<<<<<< HEAD
-        raise Exception("DocumentTitle requires title and language paramenters")
-=======
         raise ValueError("DocumentTitle requires title paramenter")
->>>>>>> cf00efb6
     
     @classmethod
     def create_or_update(cls, title, title_rich, language, user):
         try:
-<<<<<<< HEAD
-            return cls.get(title=title)
-=======
             obj = cls.get(title=title)
->>>>>>> cf00efb6
         except cls.DoesNotExist:
             obj = cls()
             obj.plain_text = title
@@ -297,10 +289,7 @@
             
         obj.language = language
         obj.rich_text = title_rich
-<<<<<<< HEAD
-=======
         obj.updated_by = user
->>>>>>> cf00efb6
         obj.save()
         return obj
 

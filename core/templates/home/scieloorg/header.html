{% load i18n %}
{% load wagtailcore_tags %}

<header>
    <!-- Navegação de idiomas no topo -->
<<<<<<< HEAD
    <div class="language-selector">
        <div class="container">
            <div class="language-nav-container">
                <!-- "Sobre o SciELO" à esquerda (muda conforme idioma) -->
                <div>
                    <span class="about-link" style="color: #333; font-weight: 500;">
                        {% if page_about %}
                            <a href="{% pageurl page_about %}">{% trans 'Sobre o SciELO' %}</a>
                        {% else %}
                            {% trans 'Sobre o SciELO' %}
                        {% endif %}
                    </span>
                </div>
=======
    <div class="container">
        <div class="row p-4">
            <div class="col d-flex align-items-center">
                <ul class="list-unstyled d-flex align-items-center gap-2 mb-0">
                    <li>
                        <a href="{{old_scielo_url}}" target="_blank">
                            old.scielo.org
                        </a>
                    </li>
                </ul>
            </div>
            <div class="col d-flex justify-content-end align-items-center">
                <ul class="list-unstyled d-flex align-items-center gap-2 mb-0">
                    <li>
                        <a href="{% pageurl page_about %}">
                        <span class="material-icons-outlined">info</span> {% trans 'About SciELO' %}
                        </a>
                    </li>
>>>>>>> 47a51569

                    {% if page %}
                        {% for translation in page.get_translations.live %}
                            {% get_language_info for translation.locale.language_code as lang %}
                            <li>
                            <a href="{% pageurl translation %}" rel="alternate" hreflang="{{ language_code }}">
                                {{ lang.name_local }}
                            </a>
                            </li>
                        {% endfor %}
                    {% endif %}
                </ul>
            </div>
        </div>
    </div>
</header><|MERGE_RESOLUTION|>--- conflicted
+++ resolved
@@ -3,21 +3,6 @@
 
 <header>
     <!-- Navegação de idiomas no topo -->
-<<<<<<< HEAD
-    <div class="language-selector">
-        <div class="container">
-            <div class="language-nav-container">
-                <!-- "Sobre o SciELO" à esquerda (muda conforme idioma) -->
-                <div>
-                    <span class="about-link" style="color: #333; font-weight: 500;">
-                        {% if page_about %}
-                            <a href="{% pageurl page_about %}">{% trans 'Sobre o SciELO' %}</a>
-                        {% else %}
-                            {% trans 'Sobre o SciELO' %}
-                        {% endif %}
-                    </span>
-                </div>
-=======
     <div class="container">
         <div class="row p-4">
             <div class="col d-flex align-items-center">
@@ -36,7 +21,6 @@
                         <span class="material-icons-outlined">info</span> {% trans 'About SciELO' %}
                         </a>
                     </li>
->>>>>>> 47a51569
 
                     {% if page %}
                         {% for translation in page.get_translations.live %}

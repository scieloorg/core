def rename_dictionary_keys(list_dictionary, corresp):
    """
    Renomeia as chaves de um dicionário com base em um dicionário de correspondência.

    Args:
        list_dictionary (list): Lista de dicionário.

    Returns:
        dict: Um novo dicionário com as chaves atualizadas de acordo com o dicionário de correspondência.
    """

<<<<<<< HEAD
    return {corresp[key] if key in corresp else key: dictionary[key] for dictionary in list_dictionary for key in dictionary}
=======
    return {
        corresp[key] if key in corresp else key: dictionary[key] for key in dictionary
    }
>>>>>>> 56de002c
<|MERGE_RESOLUTION|>--- conflicted
+++ resolved
@@ -9,10 +9,4 @@
         dict: Um novo dicionário com as chaves atualizadas de acordo com o dicionário de correspondência.
     """
 
-<<<<<<< HEAD
-    return {corresp[key] if key in corresp else key: dictionary[key] for dictionary in list_dictionary for key in dictionary}
-=======
-    return {
-        corresp[key] if key in corresp else key: dictionary[key] for key in dictionary
-    }
->>>>>>> 56de002c
+    return {corresp[key] if key in corresp else key: dictionary[key] for dictionary in list_dictionary for key in dictionary}
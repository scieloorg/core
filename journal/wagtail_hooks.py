--- conflicted
+++ resolved
@@ -98,13 +98,9 @@
             .select_related("contact_location")
             .prefetch_related("scielojournal_set")
         )
-<<<<<<< HEAD
-
-        if request.user.is_superuser:
-=======
+
         user = request.user
         if user.is_superuser:
->>>>>>> 978ec7c0
             return qs
 
         user_groups = request.user.groups.values_list("name", flat=True)

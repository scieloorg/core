from django.http import HttpResponseRedirect
from django.utils.translation import gettext as _
from wagtail.contrib.modeladmin.options import (
    ModelAdmin,
    ModelAdminGroup,
    modeladmin_register,
)
from wagtail.contrib.modeladmin.views import CreateView
from wagtail import hooks
from django.urls import path

from .models import Journal, OfficialJournal, SciELOJournal, IndexedAt, IndexedAtFile
from .button_helper import IndexedAtHelper
from .views import import_file, validate


class OfficialJournalCreateView(CreateView):
    def form_valid(self, form):
        self.object = form.save_all(self.request.user)
        return HttpResponseRedirect(self.get_success_url())


class OfficialJournalAdmin(ModelAdmin):
    model = OfficialJournal
    inspect_view_enabled = True
    menu_label = _("Official Journals")
    create_view_class = OfficialJournalCreateView
    menu_icon = "folder"
    menu_order = 100
    add_to_settings_menu = False
    exclude_from_explorer = False

    list_display = (
        "title",
        "foundation_year",
        "issn_print",
        "issn_electronic",
        "issnl",
    )
    list_filter = ("foundation_year",)
    search_fields = (
        "foundation_year",
        "issn_print",
        "issn_electronic",
        "issnl",
        "creator__username",
        "updated_by__username",
    )


class JournalCreateView(CreateView):
    def form_valid(self, form):
        self.object = form.save_all(self.request.user)
        return HttpResponseRedirect(self.get_success_url())


class JournalAdmin(ModelAdmin):
    model = Journal
    inspect_view_enabled = True
    menu_label = _("Journals")
    create_view_class = JournalCreateView
    menu_icon = "folder"
    menu_order = 200
    add_to_settings_menu = False
    exclude_from_explorer = False

    list_display = (
        "official",
        "title",
        "short_title",
    )
    # list_filter = ()
    search_fields = (
<<<<<<< HEAD
        "title",
        "official__issn_print",
        "official__issn_electronic",
=======
        "official__title",
        "title",
>>>>>>> 9a191d6d
    )


class SciELOJournalCreateView(CreateView):
    def form_valid(self, form):
        self.object = form.save_all(self.request.user)
        return HttpResponseRedirect(self.get_success_url())


class SciELOJournalAdmin(ModelAdmin):
    model = SciELOJournal
    inspect_view_enabled = True
    menu_label = _("SciELO Journals")
    create_view_class = SciELOJournalCreateView
    menu_icon = "folder"
    menu_order = 200
    add_to_settings_menu = False
    exclude_from_explorer = False

    list_display = (
        "collection",
        "issn_scielo",
        "journal_acron",
        "journal",
    )
    search_fields = (
        "journal_acron",
        "issn_scielo",
    )


class JournalAdminGroup(ModelAdminGroup):
    menu_label = _("Journals")
    menu_icon = "folder-open-inverse"  # change as required
    menu_order = 100  # will put in 3rd place (000 being 1st, 100 2nd)
    items = (JournalAdmin, OfficialJournalAdmin, SciELOJournalAdmin)


modeladmin_register(JournalAdminGroup)


class IndexedAtAdmin(ModelAdmin):
    model = IndexedAt
    menu_label = "Indexed At"
    menu_icon = "folder"
    menu_order = 100
    add_to_settings_menu = False
    exclude_from_explorer = False
    list_display = ("name", "acronym", "url", "description", "type")
    list_filter = ("type",)
    search_fields = ("name", "acronym")
    list_export = ("name", "acronym", "url", "description", "type")
    export_filename = "indexed_at"


class IndexedAtFileAdmin(ModelAdmin):
    model = IndexedAtFile
    button_helper_class = IndexedAtHelper
    menu_label = "Indexed At Upload"
    menu_icon = "folder"
    menu_order = 200
    add_to_settings_menu = False
    exclude_from_explorer = False
    list_display = ("attachment", "line_count", "is_valid")
    list_filter = ("is_valid",)
    search_fields = ("attachment",)


class IndexedAtAdminGroup(ModelAdminGroup):
    menu_label = "Indexed At"
    menu_icon = "folder-open-inverse"
    menu_order = 200
    items = (
        IndexedAtAdmin,
        IndexedAtFileAdmin,
    )


modeladmin_register(IndexedAtAdminGroup)


@hooks.register("register_admin_urls")
def register_calendar_url():
    return [
        path(
            "controlled_lists/indexedatfile/validate", 
            validate, 
            name="validate",
        ),
        path(
            "controlled_lists/indexedatfile/import_file",
            import_file,
            name="import_file",
        ),
    ]<|MERGE_RESOLUTION|>--- conflicted
+++ resolved
@@ -71,14 +71,9 @@
     )
     # list_filter = ()
     search_fields = (
-<<<<<<< HEAD
         "title",
         "official__issn_print",
         "official__issn_electronic",
-=======
-        "official__title",
-        "title",
->>>>>>> 9a191d6d
     )
 
 

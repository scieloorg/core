from django.http import HttpResponseRedirect
from django.utils.translation import gettext as _
from wagtail.contrib.modeladmin.options import (
    ModelAdmin,
    ModelAdminGroup,
    modeladmin_register,
)
from wagtail.contrib.modeladmin.views import CreateView

from .models import Journal, OfficialJournal, SciELOJournal


class OfficialJournalCreateView(CreateView):
    def form_valid(self, form):
        self.object = form.save_all(self.request.user)
        return HttpResponseRedirect(self.get_success_url())


class OfficialJournalAdmin(ModelAdmin):
    model = OfficialJournal
    inspect_view_enabled = True
    menu_label = _("Official Journals")
    create_view_class = OfficialJournalCreateView
    menu_icon = "folder"
    menu_order = 100
    add_to_settings_menu = False
    exclude_from_explorer = False

    list_display = (
        "title",
        "foundation_year",
        "issn_print",
        "issn_electronic",
        "issnl",
    )
    list_filter = ("foundation_year",)
    search_fields = (
        "foundation_year",
        "issn_print",
        "issn_electronic",
        "issnl",
        "creator__username",
        "updated_by__username",
    )


class JournalCreateView(CreateView):
    def form_valid(self, form):
        self.object = form.save_all(self.request.user)
        return HttpResponseRedirect(self.get_success_url())


class JournalAdmin(ModelAdmin):
    model = Journal
    inspect_view_enabled = True
    menu_label = _("Journals")
    create_view_class = JournalCreateView
    menu_icon = "folder"
    menu_order = 200
    add_to_settings_menu = False
    exclude_from_explorer = False

    list_display = (
        "official",
        "title",
        "short_title",
    )
    # list_filter = ()
    search_fields = (
<<<<<<< HEAD
        "title",
        "official__issn_print",
        "official__issn_electronic",
=======
        "official__title",
        "title",
>>>>>>> 36d33301
    )


class SciELOJournalCreateView(CreateView):
    def form_valid(self, form):
        self.object = form.save_all(self.request.user)
        return HttpResponseRedirect(self.get_success_url())


class SciELOJournalAdmin(ModelAdmin):
    model = SciELOJournal
    inspect_view_enabled = True
    menu_label = _("SciELO Journals")
    create_view_class = SciELOJournalCreateView
    menu_icon = "folder"
    menu_order = 200
    add_to_settings_menu = False
    exclude_from_explorer = False

    list_display = (
        "collection",
        "issn_scielo",
        "journal_acron",
        "journal",
    )
    search_fields = (
        "journal_acron",
        "issn_scielo",
    )


class JournalAdminGroup(ModelAdminGroup):
    menu_label = _("Journals")
    menu_icon = "folder-open-inverse"  # change as required
    menu_order = 100  # will put in 3rd place (000 being 1st, 100 2nd)
    items = (JournalAdmin, OfficialJournalAdmin, SciELOJournalAdmin)


modeladmin_register(JournalAdminGroup)<|MERGE_RESOLUTION|>--- conflicted
+++ resolved
@@ -67,14 +67,9 @@
     )
     # list_filter = ()
     search_fields = (
-<<<<<<< HEAD
         "title",
         "official__issn_print",
         "official__issn_electronic",
-=======
-        "official__title",
-        "title",
->>>>>>> 36d33301
     )
 
 

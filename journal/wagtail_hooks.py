from django.http import HttpResponseRedirect
from django.urls import path
from django.utils.translation import gettext as _
from wagtail import hooks
from wagtail.contrib.modeladmin.options import (
    ModelAdmin,
    ModelAdminGroup,
    modeladmin_register,
)
from wagtail.contrib.modeladmin.views import CreateView

from . import models
from .button_helper import IndexedAtHelper
<<<<<<< HEAD
from . import models
=======
>>>>>>> fbd379c2
from .views import import_file, validate


class OfficialJournalCreateView(CreateView):
    def form_valid(self, form):
        self.object = form.save_all(self.request.user)
        return HttpResponseRedirect(self.get_success_url())


class OfficialJournalAdmin(ModelAdmin):
    model = models.OfficialJournal
    inspect_view_enabled = True
    menu_label = _("Official Journals")
    create_view_class = OfficialJournalCreateView
    menu_icon = "folder"
    menu_order = 100
    add_to_settings_menu = False
    exclude_from_explorer = False

    list_display = (
        "title",
        "foundation_year",
        "issn_print",
        "issn_electronic",
        "issnl",
        "created",
        "updated",
    )
    list_filter = ("foundation_year",)
    search_fields = (
        "foundation_year",
        "issn_print",
        "issn_electronic",
        "issnl",
        "creator__username",
        "updated_by__username",
    )


class JournalCreateView(CreateView):
    def form_valid(self, form):
        self.object = form.save_all(self.request.user)
        return HttpResponseRedirect(self.get_success_url())


class JournalAdmin(ModelAdmin):
    model = models.Journal
    inspect_view_enabled = True
    menu_label = _("Journals")
    create_view_class = JournalCreateView
    menu_icon = "folder"
    menu_order = 200
    add_to_settings_menu = False
    exclude_from_explorer = False
    list_per_page = 20

    list_display = (
        "title",
        "contact_location",
        "created",
        "updated",
    )
    list_filter = (
        "use_license",
        "publishing_model",
        "subject",
    )
    search_fields = (
        "title",
        "official__issn_print",
        "official__issn_electronic",
        "contact_location__country__name",
    )


class SciELOJournalCreateView(CreateView):
    def form_valid(self, form):
        self.object = form.save_all(self.request.user)
        return HttpResponseRedirect(self.get_success_url())


class SciELOJournalAdmin(ModelAdmin):
    model = models.SciELOJournal
    inspect_view_enabled = True
    menu_label = _("SciELO Journals")
    create_view_class = SciELOJournalCreateView
    menu_icon = "folder"
    menu_order = 200
    add_to_settings_menu = False
    exclude_from_explorer = False

    list_display = (
        "collection",
        "issn_scielo",
        "journal_acron",
        "journal",
        "created",
        "updated",
    )
    search_fields = (
        "journal_acron",
        "issn_scielo",
    )


class JournalAdminGroup(ModelAdminGroup):
    menu_label = _("Journals")
    menu_icon = "folder-open-inverse"  # change as required
    menu_order = 2
    items = (JournalAdmin, OfficialJournalAdmin, SciELOJournalAdmin)


modeladmin_register(JournalAdminGroup)


class IndexedAtAdmin(ModelAdmin):
    model = models.IndexedAt
    menu_label = "Indexed At"
    menu_icon = "folder"
    menu_order = 100
    add_to_settings_menu = False
    exclude_from_explorer = False
    list_display = ("name", "acronym", "url", "description", "type")
    list_filter = ("type",)
    search_fields = ("name", "acronym")
    list_export = ("name", "acronym", "url", "description", "type")
    export_filename = "indexed_at"


class IndexedAtFileAdmin(ModelAdmin):
    model = models.IndexedAtFile
    button_helper_class = IndexedAtHelper
    menu_label = "Indexed At Upload"
    menu_icon = "folder"
    menu_order = 200
    add_to_settings_menu = False
    exclude_from_explorer = False
    list_display = ("attachment", "line_count", "is_valid")
    list_filter = ("is_valid",)
    search_fields = ("attachment",)


class IndexedAtAdminGroup(ModelAdminGroup):
    menu_label = "Indexed At"
    menu_icon = "folder-open-inverse"
    menu_order = 200
    items = (
        IndexedAtAdmin,
        IndexedAtFileAdmin,
    )


# modeladmin_register(IndexedAtAdminGroup)

class WebOfKnowledgeAdmin(ModelAdmin):
    model = models.WebOfKnowledge
    menu_icon = "folder"
    menu_order = 200
    add_to_settings_menu = False
    exclude_from_explorer = False
    list_display = (
        "code",
        "value",
    )

    search_fields = (
        "code",
        "value",
    )
class SubjectAdmin(ModelAdmin):
    model = models.Subject
    menu_icon = "folder"
    menu_order = 100
    add_to_settings_menu = False
    exclude_from_explorer = False
    list_display = (
        "code",
        "value",
    )

    search_fields = (
        "code",
        "value",
    )

class ListCodesAdminGroup(ModelAdminGroup):
    menu_label = "List of codes"
    menu_icon = "folder-open-inverse"
    menu_order = 1100
    items = (
        SubjectAdmin,
        WebOfKnowledgeAdmin,
    )

modeladmin_register(ListCodesAdminGroup)

class WebOfKnowledgeAdmin(ModelAdmin):
    model = models.WebOfKnowledge
    menu_icon = "folder"
    menu_order = 200
    add_to_settings_menu = False
    exclude_from_explorer = False
    list_display = (
        "code",
        "value",
    )

    search_fields = (
        "code",
        "value",
    )


class SubjectAdmin(ModelAdmin):
    model = models.Subject
    menu_icon = "folder"
    menu_order = 100
    add_to_settings_menu = False
    exclude_from_explorer = False
    list_display = (
        "code",
        "value",
    )

    search_fields = (
        "code",
        "value",
    )


class ListCodesAdminGroup(ModelAdminGroup):
    menu_label = "List of codes"
    menu_icon = "folder-open-inverse"
    menu_order = 1100
    items = (
        SubjectAdmin,
        WebOfKnowledgeAdmin,
    )


modeladmin_register(ListCodesAdminGroup)


@hooks.register("register_admin_urls")
def register_calendar_url():
    return [
        path(
            "controlled_lists/indexedatfile/validate",
            validate,
            name="validate",
        ),
        path(
            "controlled_lists/indexedatfile/import_file",
            import_file,
            name="import_file",
        ),
    ]<|MERGE_RESOLUTION|>--- conflicted
+++ resolved
@@ -11,10 +11,6 @@
 
 from . import models
 from .button_helper import IndexedAtHelper
-<<<<<<< HEAD
-from . import models
-=======
->>>>>>> fbd379c2
 from .views import import_file, validate
 
 

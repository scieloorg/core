from django.contrib.auth.models import Permission
from django.contrib.contenttypes.models import ContentType
from django.http import HttpResponseRedirect
from django.urls import path
from django.utils.translation import gettext as _
from wagtail import hooks
from wagtail.snippets import widgets as wagtailsnippets_widgets
from wagtail.snippets.models import register_snippet
from wagtail.snippets.views.snippets import (
    CreateView,
    SnippetViewSet,
    SnippetViewSetGroup,
)
from wagtail_modeladmin.options import ModelAdmin

from config.menu import get_menu_order
from config.settings.base import COLLECTION_TEAM, JOURNAL_TEAM
from journalpage.models import JournalPage

from . import models
from .button_helper import IndexedAtHelper
from .proxys import JournalProxyEditor
from .views import import_file, validate


class OfficialJournalCreateViewSnippet(CreateView):
    def form_valid(self, form):
        self.object = form.save_all(self.request.user)
        return HttpResponseRedirect(self.get_success_url())


class OfficialJournalSnippetViewSet(SnippetViewSet):
    model = models.OfficialJournal
    menu_label = _("ISSN Journals")
    inspect_view_enabled = True
    add_view_class = OfficialJournalCreateViewSnippet
    menu_icon = "folder"
    menu_order = 100
    add_to_settings_menu = False
    exclude_from_explorer = False
    list_display = (
        "title",
        "initial_year",
        "terminate_year",
        "issn_print",
        "issn_print_is_active",
        "issn_electronic",
        "created",
        "updated",
    )
    list_filter = (
        "issn_print_is_active",
        "terminate_year",
        "initial_year",
    )
    search_fields = (
        "title",
        "initial_year",
        "issn_print",
        "issn_electronic",
        "issnl",
    )


class JournalCreateView(CreateView):
    def form_valid(self, form):
        self.object = form.save_all(self.request.user)
        return HttpResponseRedirect(self.get_success_url())


class FilteredJournalQuerysetMixin:
    """
    Mixin que filtra o queryset de journals baseado nas permissões 
    e grupos do usuário (COLLECTION_TEAM ou JOURNAL_TEAM).
    """    
    def get_queryset(self, request):
        qs = (
            models.Journal.objects.all()
            .select_related("contact_location")
            .prefetch_related("scielojournal_set")
        )
<<<<<<< HEAD
        user = request.user

        if user.is_superuser:
            return qs

=======
        if request.user.is_superuser:
            return qs
>>>>>>> d1b01589
        user_groups = request.user.groups.values_list("name", flat=True)
        if COLLECTION_TEAM in user_groups:
            collections = getattr(user, "collections", None)
            if collections is not None:
                return qs.filter(
                    scielojournal__collection__in=collections
                )
        elif JOURNAL_TEAM in user_groups:
<<<<<<< HEAD
            journals = getattr(user, "journals", None)
            if journals is not None:
                journals_ids = journals.values_list("id", flat=True)
                return qs.filter(
                    id__in=journals_ids
                )
=======
            return qs.filter(
                id__in=request.user.journal.all().values_list("id", flat=True)
            )
>>>>>>> d1b01589
        return qs.none()


class JournalAdminSnippetViewSet(FilteredJournalQuerysetMixin, SnippetViewSet):
    model = models.Journal
    inspect_view_enabled = True
    menu_label = _("Journals")
    add_view_class = JournalCreateView
    menu_icon = "folder"
    menu_order = get_menu_order("journal")
    add_to_settings_menu = False
    exclude_from_explorer = False
    list_per_page = 20

    list_display = (
        "title",
        "contact_location",
        "created",
        "updated",
    )
    list_filter = (
        "journal_use_license",
        "publishing_model",
        "subject",
        "main_collection",
    )
    search_fields = (
        "title",
        "official__issn_print",
        "official__issn_electronic",
        "contact_location__country__name",
    )


class JournalAdminEditorSnippetViewSet(FilteredJournalQuerysetMixin, SnippetViewSet):
    model = JournalProxyEditor
    inspect_view_enabled = True
    menu_label = _("Journals Editor")
    menu_icon = "folder"
    menu_order = get_menu_order("journal")
    add_to_settings_menu = False
    exclude_from_explorer = False
    list_per_page = 20

    list_display = (
        "title",
        "contact_location",
        "created",
        "updated",
    )
    list_filter = (
        "journal_use_license",
        "publishing_model",
        "subject",
        "main_collection",
    )
    search_fields = (
        "title",
        "official__issn_print",
        "official__issn_electronic",
        "contact_location__country__name",
    )


class SciELOJournalCreateView(CreateView):
    def form_valid(self, form):
        self.object = form.save_all(self.request.user)
        return HttpResponseRedirect(self.get_success_url())


class SciELOJournalAdminViewSet(SnippetViewSet):
    model = models.SciELOJournal
    inspect_view_enabled = True
    menu_label = _("SciELO Journals")
    add_view_class = SciELOJournalCreateView
    menu_icon = "folder"
    menu_order = 200
    add_to_settings_menu = False
    exclude_from_explorer = False

    list_display = (
        "journal__title",
        "journal__official__initial_year",
        "issn_scielo",
        "journal_acron",
        "collection",
        "status",
        "created",
        "updated",
    )
    list_filter = (
        "status",
        "collection",
    )
    search_fields = (
        "journal_acron",
        "journal__title",
        "issn_scielo",
    )

    def get_queryset(self, request):
        qs = models.SciELOJournal.objects.all().select_related("journal", "collection")
        user_groups = request.user.groups.values_list("name", flat=True)
        if COLLECTION_TEAM in user_groups:
            return qs.filter(collection__in=request.user.collection.all())
        elif JOURNAL_TEAM in user_groups:
            return qs.filter(
                id__in=request.user.journal.all().values_list("id", flat=True)
            )
        return qs


class JournalSnippetViewSetGroup(SnippetViewSetGroup):
    menu_label = _("Journals")
    menu_icon = "folder-open-inverse"
    menu_order = get_menu_order("journal")
    items = (
        JournalAdminSnippetViewSet,
        JournalAdminEditorSnippetViewSet,
        OfficialJournalSnippetViewSet,
        SciELOJournalAdminViewSet,
    )


register_snippet(JournalSnippetViewSetGroup)


class TOCSectionAdmin(ModelAdmin):
    model = models.JournalTocSection
    menu_label = "Table of Contents"
    menu_icon = "folder"
    menu_order = 500
    search_fields = (
        "journal__title",
        "journal__official__issn_print",
        "journal__official__issn_electronic",
        "journal__contact_location__country__name",
    )
    list_display = ("journal", "column_toc")

    def column_toc(self, obj):
        return str(obj)

    column_toc.short_description = "Table of Contents"


class IndexedAtAdmin(ModelAdmin):
    model = models.IndexedAt
    menu_label = "Indexed At"
    menu_icon = "folder"
    menu_order = 100
    add_to_settings_menu = False
    exclude_from_explorer = False
    list_display = ("name", "acronym", "url", "description", "type")
    list_filter = ("type",)
    search_fields = ("name", "acronym")
    list_export = ("name", "acronym", "url", "description", "type")
    export_filename = "indexed_at"


class AdditionalIndexedAtAdmin(ModelAdmin):
    model = models.AdditionalIndexedAt
    menu_label = "Additional Indexed At"
    menu_icon = "folder"
    menu_order = 110
    add_to_settings_menu = False
    exclude_from_explorer = False
    list_display = ("name",)
    search_fields = ("name",)


class IndexedAtFileAdmin(ModelAdmin):
    model = models.IndexedAtFile
    button_helper_class = IndexedAtHelper
    menu_label = "Indexed At Upload"
    menu_icon = "folder"
    menu_order = 200
    add_to_settings_menu = False
    exclude_from_explorer = False
    list_display = ("attachment", "line_count", "is_valid")
    list_filter = ("is_valid",)
    search_fields = ("attachment",)


class WebOfKnowledgeAdmin(ModelAdmin):
    model = models.WebOfKnowledge
    menu_icon = "folder"
    menu_order = 100
    add_to_settings_menu = False
    exclude_from_explorer = False
    list_display = (
        "code",
        "value",
    )

    search_fields = (
        "code",
        "value",
    )


class SubjectAdmin(ModelAdmin):
    model = models.Subject
    menu_icon = "folder"
    menu_order = 300
    add_to_settings_menu = False
    exclude_from_explorer = False
    list_display = (
        "code",
        "value",
    )

    search_fields = (
        "code",
        "value",
    )


class WosAreaAdmin(ModelAdmin):
    model = models.WebOfKnowledgeSubjectCategory
    menu_icon = "folder"
    menu_order = 400
    add_to_settings_menu = False
    exclude_from_explorer = False
    list_display = ("value",)
    search_fields = ("value",)


class StandardAdmin(ModelAdmin):
    model = models.Standard
    menu_icon = "folder"
    menu_order = 500
    add_to_settings_menu = False
    exclude_from_explorer = False
    list_display = (
        "code",
        "value",
    )

    search_fields = (
        "code",
        "value",
    )


# TODO
# Futuramente mudar para JournalAdminGroup
# com permissoes de visualizacao restrita
class AMJournalAdmin(ModelAdmin):
    model = models.AMJournal
    menu_label = "AM Journal"
    menu_icon = "folder"
    menu_order = get_menu_order("amjournal")
    list_display = ("scielo_issn", "collection")
    list_filter = ("collection",)
    search_fields = ("scielo_issn",)


class ArticleSubmissionFormatCheckListAdmin(ModelAdmin):
    model = models.ArticleSubmissionFormatCheckList
    menu_label = _("Article Submission Format Check List")
    menu_icon = "folder"
    menu_order = get_menu_order("article_subm")


# modeladmin_register(ArticleSubmissionFormatCheckListAdmin)


@hooks.register("register_admin_urls")
def register_calendar_url():
    return [
        path(
            "controlled_lists/indexedatfile/validate",
            validate,
            name="validate",
        ),
        path(
            "controlled_lists/indexedatfile/import_file",
            import_file,
            name="import_file",
        ),
    ]


@hooks.register('register_snippet_listing_buttons')
def snippet_listing_buttons(snippet, user, next_url=None):
    if isinstance(snippet, models.Journal):
        journal_page = JournalPage.objects.filter(slug="journal").first()
        scielo_journal = models.SciELOJournal.objects \
            .only("collection__acron3", "journal_acron") \
            .select_related("collection") \
            .filter(journal=snippet).first()
        try:
            url = journal_page.get_url() + journal_page.reverse_subpage('bibliographic', args=[scielo_journal.collection.acron3, scielo_journal.journal_acron])
            yield wagtailsnippets_widgets.SnippetListingButton(
                _(f'Preview about journal'), 
                url,
                priority=1,
                icon_name='view',
                attrs={"target": "_blank"},
            )
        except AttributeError:
            pass

@hooks.register("register_permissions")
def register_ctf_permissions():
    model = JournalProxyEditor
    content_type = ContentType.objects.get_for_model(model, for_concrete_model=False)
    return Permission.objects.filter(content_type=content_type)<|MERGE_RESOLUTION|>--- conflicted
+++ resolved
@@ -79,16 +79,9 @@
             .select_related("contact_location")
             .prefetch_related("scielojournal_set")
         )
-<<<<<<< HEAD
         user = request.user
-
         if user.is_superuser:
             return qs
-
-=======
-        if request.user.is_superuser:
-            return qs
->>>>>>> d1b01589
         user_groups = request.user.groups.values_list("name", flat=True)
         if COLLECTION_TEAM in user_groups:
             collections = getattr(user, "collections", None)
@@ -97,18 +90,12 @@
                     scielojournal__collection__in=collections
                 )
         elif JOURNAL_TEAM in user_groups:
-<<<<<<< HEAD
             journals = getattr(user, "journals", None)
             if journals is not None:
                 journals_ids = journals.values_list("id", flat=True)
                 return qs.filter(
                     id__in=journals_ids
                 )
-=======
-            return qs.filter(
-                id__in=request.user.journal.all().values_list("id", flat=True)
-            )
->>>>>>> d1b01589
         return qs.none()
 
 

--- conflicted
+++ resolved
@@ -68,10 +68,6 @@
         for item in type_issn:
             item["t"] = item.pop("_")
         type_issn[0].update(current_issn[0])
-<<<<<<< HEAD
-
-=======
->>>>>>> 73df889f
     issn = issn_print_or_electronic or type_issn
     issn_print, issn_electronic = extract_issn_print_electronic(
         issn_print_or_electronic=issn

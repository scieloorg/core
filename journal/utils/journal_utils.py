import re
from django.db.models import Q
from core.models import Language
from institution.models import Institution
from vocabulary.models import Vocabulary
from reference.models import JournalTitle
<<<<<<< HEAD
from .funcs_extract_am import (
    extract_issn_print_electronic,
    extract_value,
    extract_value_mission,
)
=======
from .funcs_extract_am import extract_issn_print_electronic, extract_value, extract_value_mission
>>>>>>> cf00efb6
from ..models import (
    Collection,
    OfficialJournal,
    Journal,
    SciELOJournal,
    Mission,
    Sponsor,
    SubjectDescriptor,
    Subject,
    Standard,
    WebOfKnowledge,
    WebOfKnowledgeSubjectCategory,
<<<<<<< HEAD
    IndexedAt,
=======
    IndexedAt
>>>>>>> cf00efb6
)


def create_or_update_journal(
    title,
    short_title,
    other_titles,
    submission_online_url,
    open_access,
<<<<<<< HEAD
    official_journal,
    user,
):
    title = extract_value(title)
    other_titles = get_or_create_other_titles(other_titles=other_titles, user=user)

=======
    issn_print_or_electronic,
    type_issn,
    current_issn,
    user,
):
    title = extract_value(title)
    issnl = extract_value(issn_scielo)
    other_titles = get_or_create_other_titles(other_titles=other_titles, user=user)
>>>>>>> cf00efb6
    journal = Journal.create_or_update(
        user=user,
        official_journal=official_journal,
        title=title,
        short_title=extract_value(short_title),
        other_titles=other_titles,
        submission_online_url=extract_value(submission_online_url),
        open_access=extract_value(open_access),
    )
    return journal


def create_or_update_scielo_journal(
    journal, collection, issn_scielo, journal_acron, user
):
    issnl = extract_value(issn_scielo)
    scielo_journal = SciELOJournal.create_or_update(
        user=user,
        collection=get_collection(collection),
        issn_scielo=issnl,
        journal_acron=extract_value(journal_acron),
        journal=journal,
    )
    return scielo_journal


def create_scope(
    journal,
    mission,
    sponsor,
    subject_descriptors,
    subject,
    wos_scie,
    wos_ssci,
    wos_ahci,
    wos_areas,
    user,
):
    get_or_create_mission(journal=journal, mission=mission, user=user)
    get_or_create_sponso(journal=journal, sponsor=sponsor, user=user)
    get_or_create_subject_descriptor(
        journal=journal,
        subject_descriptors=subject_descriptors,
        user=user,
    )
    create_or_update_subject(journal=journal, subject=subject, user=user)
    create_or_update_wos_db(
        journal=journal,
        wos_scie=wos_scie,
        wos_ssci=wos_ssci,
        wos_ahci=wos_ahci,
        user=user,
    )
    get_or_update_wos_areas(journal=journal, wos_areas=wos_areas, user=user)


def create_interoperation(
    journal, indexed_at, secs_code, medline_code, medline_short_title, user
):
    get_or_create_indexed_at(journal, indexed_at=indexed_at, user=user)
    journal.secs_code = extract_value(secs_code)
    journal.medline_code = extract_value(medline_code)
    journal.medline_short_title = extract_value(medline_short_title)


def create_information(
    journal,
    frequency,
    publishing_model,
    text_language,
    abstract_language,
    standard,
    vocabulary,
    alphabet,
    classification,
    national_code,
    type_of_literature,
    treatment_level,
    level_of_publication,
    user,
):
    create_or_update_journal_languages(
        journal=journal,
        language_data=text_language,
        language_type="text",
        user=user,
    )
    create_or_update_journal_languages(
        journal=journal,
        language_data=abstract_language,
        language_type="abstract",
        user=user,
    )
    get_or_create_vocabulary(vocabulary=vocabulary, journal=journal, user=user)
    create_or_update_standard(standard=standard, journal=journal, user=user)
    journal.frequency = extract_value(frequency)
    journal.publishing_model = extract_value(publishing_model)
    journal.alphabet = extract_value(alphabet)
    journal.classification = extract_value(classification)
    journal.national_code = extract_value(national_code)
    journal.type_of_literature = extract_value(type_of_literature)
    journal.treatment_level = extract_value(treatment_level)
    if len(extract_value(level_of_publication)) < 3:
        journal.level_of_publication = extract_value(level_of_publication)


def create_or_update_official_journal(
    title,
    new_title,
    old_title,
    issn_print_or_electronic,
    issn_scielo,
    type_issn,
    current_issn,
    user,
    foundation_year=None,
):
    """
    Ex type_issn:
        [{"_": "ONLIN"}]
    Ex current_issn:
        [{"_": "1676-5648"}]
    """
    title = extract_value(title)
    issnl = extract_value(issn_scielo)

    if type_issn and current_issn:
        for item in type_issn:
            item["t"] = item.pop("_")
        type_issn[0].update(current_issn[0])
    issn = issn_print_or_electronic or type_issn
    issn_print, issn_electronic = extract_issn_print_electronic(
        issn_print_or_electronic=issn
    )

    obj = OfficialJournal.create_or_update(
        user=user,
        issn_print=issn_print,
        issn_electronic=issn_electronic,
        issnl=issnl,
        title=title,
        foundation_year=foundation_year,
    )
    obj.new_title = extract_value(new_title)
    obj.old_title = extract_value(old_title)
    obj.save()
    return obj


def get_collection(collection):
    try:
        return Collection.objects.get(code=collection)
    except Collection.DoesNotExist:
        return None


def get_or_create_other_titles(other_titles, user):
    data = []
    if other_titles:
        ot = extract_value(other_titles)
        if isinstance(ot, str):
            ot = [ot]
        for t in ot:
            obj, created = JournalTitle.objects.get_or_create(
                title=t,
                creator=user,
            )
            data.append(obj)
        # journal.other_titles.set(data)
        return data


def get_or_create_mission(mission, journal, user):
    if mission and isinstance(mission, list):
        missions = extract_value_mission(mission=mission)
        for m in missions:
            obj, created = Mission.objects.get_or_create(
                journal=journal,
                rich_text=m.get("mission"),
                language=Language.get_or_create(code2=m.get("lang")),
                creator=user,
            )


def get_or_create_sponso(sponsor, journal, user):
    if sponsor and isinstance(sponsor, list):
        for s in sponsor:
            name = extract_value([s])
            ## FIXME
            ## Sponso de diferentes formas (insta_name e insta_acronym)
            ## Ex:
            ## CNPq
            ## Instituto Nacional de Estudos e Pesquisas Educacionais Anísio Teixeira
            ## Fundação Getulio Vargas/ Escola de Administração de Empresas de São Paulo
            ## CNPq - Conselho Nacional de Desenvolvimento Científico e Tecnológico (PIEB)
            obj, created = Sponsor.objects.get_or_create(
                page=journal,
                institution=Institution.get_or_create(
                    inst_name=name,
                    inst_acronym=None,
                    level_1=None,
                    level_2=None,
                    level_3=None,
                    location=None,
                    official=None,
                    is_official=None,
                    user=user,
                ),
            )


def get_or_create_subject_descriptor(subject_descriptors, journal, user):
<<<<<<< HEAD
    """
    subject_descriptors:
        [{'_': 'ECONOMIA, TEORIA ECONÔMICA,  HISTÓRIA ECONÔMICA,  ECONOMIA MONETÁRIA E FISCAL, CRESCIMENTO, FLUTUAÇÕES E PLANEJAMENTO ECONÔMICO'}]
        [{'_': 'MEDICINA'}, {'_': 'PSIQUIATRIA'}, {'_': 'SAUDE MENTAL'}]
        [{'_': 'AGRONOMIA; FITOPATOLOGIA; FITOSSANIDADE'}]
    """
=======
>>>>>>> cf00efb6
    data = []
    if subject_descriptors:
        sub_desc = extract_value(subject_descriptors)
        if isinstance(sub_desc, str):
            sub_desc = [sub_desc]
        for s in sub_desc:
<<<<<<< HEAD
            # Em alguns casos, subject_descriptors vem separado por "," ou ";"
=======
>>>>>>> cf00efb6
            for word in re.split(",|;", s):
                word = word.strip()
                obj, created = SubjectDescriptor.objects.get_or_create(
                    value=word,
                    creator=user,
                )
                data.append(obj)
        journal.subject_descriptor.set(data)


def create_or_update_subject(subject, journal, user):
    data = []
    if subject:
        sub = extract_value(subject)
        if isinstance(sub, str):
            sub = [sub]
        for s in sub:
            obj = Subject.create_or_update(code=s, user=user)
            data.append(obj)
        journal.subject.set(data)


def create_or_update_journal_languages(language_data, journal, language_type, user):
    data = []
    if language_type:
        langs = extract_value(language_data)
        if isinstance(langs, str):
            langs = [langs]
        for l in langs:
            obj = Language.get_or_create(code2=l, creator=user)
            data.append(obj)

        if language_type == "text":
            journal.text_language.set(data)
        elif language_type == "abstract":
            journal.abstract_language.set(data)


def get_or_create_vocabulary(vocabulary, journal, user):
    if vocabulary:
        v = extract_value(vocabulary)
        obj = Vocabulary.get_or_create(name=None, acronym=v, user=user)
        journal.vocabulary = obj


def create_or_update_standard(standard, journal, user):
    if standard:
        standard = extract_value(standard)
        obj = Standard.create_or_update(
            code=standard,
            user=user,
        )
        journal.standard = obj


def create_or_update_wos_db(journal, wos_scie, wos_ssci, wos_ahci, user):
<<<<<<< HEAD
    """
    wos_scie, wos_ssci, wos_ahci:
        [{'_': 'SCIE'}]  # Exemplo para wos_scie
        [{'_': 'SSCI'}]  # Exemplo para wos_ssci
        [{'_': 'A&HCI'}]  # Exemplo para wos_ahci
    """
    data = []
    # Haverá um único valor entre os três (wos_scie, wos_ssci, wos_ahci)
=======
    data = []
>>>>>>> cf00efb6
    for db in (wos_scie, wos_ssci, wos_ahci):
        wosdb = extract_value(db)
        if wosdb:
            obj = WebOfKnowledge.create_or_update(
                code=wosdb,
                user=user,
            )
            data.append(obj)
    journal.wos_db.set(data)


def get_or_update_wos_areas(journal, wos_areas, user):
<<<<<<< HEAD
    """
    wos_areas:
        [{'_': 'EDUCATION & EDUCATIONAL RESEARCH'}, {'_': 'HISTORY'}, {'_': 'PHILOSOPHY'}, {'_': 'POLITICAL SCIENCE'}, {'_': 'SOCIOLOGY'}]
        [{'_': 'LANGUAGE & LINGUISTICS'}, {'_': 'LITERATURE, GERMAN, DUTCH, SCANDINAVIAN'}]
    """
=======
>>>>>>> cf00efb6
    data = []
    if wos_areas:
        areas = extract_value(wos_areas)
        if isinstance(areas, str):
            areas = [areas]
        for a in areas:
<<<<<<< HEAD
            obj, created = WebOfKnowledgeSubjectCategory.objects.get_or_create(
                value=a,
                creator=user,
            )
            data.append(obj)
=======
            for word in re.split(",|;", a):
                obj, created = WebOfKnowledgeSubjectCategory.objects.get_or_create(
                    value=word,
                    creator=user,
                )
                data.append(obj)
>>>>>>> cf00efb6
        journal.wos_area.set(data)


def get_or_create_indexed_at(journal, indexed_at, user):
    """
<<<<<<< HEAD
    indexed_at:
        [{'_': 'Index to Dental Literature'}, {'_': 'LILACS'}, {'_': 'Base de Dados BBO'}, {'_': "Ulrich's"}, {'_': 'Biological Abstracts'}, {'_': 'Medline'}]
=======
        indexed_at:
            [{'_': 'Index to Dental Literature'}, {'_': 'LILACS'}, {'_': 'Base de Dados BBO'}, {'_': "Ulrich's"}, {'_': 'Biological Abstracts'}, {'_': 'Medline'}]
>>>>>>> cf00efb6
    """
    data = []
    if indexed_at:
        indexed = extract_value(indexed_at)
        if isinstance(indexed, str):
            indexed = [indexed]
        for i in indexed:
<<<<<<< HEAD
            obj = IndexedAt.objects.filter(
=======
            obj = IndexedAt.objects.filter(  
>>>>>>> cf00efb6
                Q(name__icontains=i) | Q(acronym__icontains=i)
            ).first()
            if not obj:
                obj = IndexedAt.create_or_update(
                    name=i,
                    user=user,
                )
            data.append(obj)
        journal.indexed_at.set(data)<|MERGE_RESOLUTION|>--- conflicted
+++ resolved
@@ -4,15 +4,11 @@
 from institution.models import Institution
 from vocabulary.models import Vocabulary
 from reference.models import JournalTitle
-<<<<<<< HEAD
 from .funcs_extract_am import (
     extract_issn_print_electronic,
     extract_value,
     extract_value_mission,
 )
-=======
-from .funcs_extract_am import extract_issn_print_electronic, extract_value, extract_value_mission
->>>>>>> cf00efb6
 from ..models import (
     Collection,
     OfficialJournal,
@@ -25,11 +21,7 @@
     Standard,
     WebOfKnowledge,
     WebOfKnowledgeSubjectCategory,
-<<<<<<< HEAD
     IndexedAt,
-=======
-    IndexedAt
->>>>>>> cf00efb6
 )
 
 
@@ -39,23 +31,12 @@
     other_titles,
     submission_online_url,
     open_access,
-<<<<<<< HEAD
     official_journal,
     user,
 ):
     title = extract_value(title)
     other_titles = get_or_create_other_titles(other_titles=other_titles, user=user)
 
-=======
-    issn_print_or_electronic,
-    type_issn,
-    current_issn,
-    user,
-):
-    title = extract_value(title)
-    issnl = extract_value(issn_scielo)
-    other_titles = get_or_create_other_titles(other_titles=other_titles, user=user)
->>>>>>> cf00efb6
     journal = Journal.create_or_update(
         user=user,
         official_journal=official_journal,
@@ -268,25 +249,19 @@
 
 
 def get_or_create_subject_descriptor(subject_descriptors, journal, user):
-<<<<<<< HEAD
     """
     subject_descriptors:
         [{'_': 'ECONOMIA, TEORIA ECONÔMICA,  HISTÓRIA ECONÔMICA,  ECONOMIA MONETÁRIA E FISCAL, CRESCIMENTO, FLUTUAÇÕES E PLANEJAMENTO ECONÔMICO'}]
         [{'_': 'MEDICINA'}, {'_': 'PSIQUIATRIA'}, {'_': 'SAUDE MENTAL'}]
         [{'_': 'AGRONOMIA; FITOPATOLOGIA; FITOSSANIDADE'}]
     """
-=======
->>>>>>> cf00efb6
     data = []
     if subject_descriptors:
         sub_desc = extract_value(subject_descriptors)
         if isinstance(sub_desc, str):
             sub_desc = [sub_desc]
         for s in sub_desc:
-<<<<<<< HEAD
             # Em alguns casos, subject_descriptors vem separado por "," ou ";"
-=======
->>>>>>> cf00efb6
             for word in re.split(",|;", s):
                 word = word.strip()
                 obj, created = SubjectDescriptor.objects.get_or_create(
@@ -343,7 +318,6 @@
 
 
 def create_or_update_wos_db(journal, wos_scie, wos_ssci, wos_ahci, user):
-<<<<<<< HEAD
     """
     wos_scie, wos_ssci, wos_ahci:
         [{'_': 'SCIE'}]  # Exemplo para wos_scie
@@ -352,9 +326,6 @@
     """
     data = []
     # Haverá um único valor entre os três (wos_scie, wos_ssci, wos_ahci)
-=======
-    data = []
->>>>>>> cf00efb6
     for db in (wos_scie, wos_ssci, wos_ahci):
         wosdb = extract_value(db)
         if wosdb:
@@ -367,46 +338,30 @@
 
 
 def get_or_update_wos_areas(journal, wos_areas, user):
-<<<<<<< HEAD
     """
     wos_areas:
         [{'_': 'EDUCATION & EDUCATIONAL RESEARCH'}, {'_': 'HISTORY'}, {'_': 'PHILOSOPHY'}, {'_': 'POLITICAL SCIENCE'}, {'_': 'SOCIOLOGY'}]
         [{'_': 'LANGUAGE & LINGUISTICS'}, {'_': 'LITERATURE, GERMAN, DUTCH, SCANDINAVIAN'}]
     """
-=======
->>>>>>> cf00efb6
+
     data = []
     if wos_areas:
         areas = extract_value(wos_areas)
         if isinstance(areas, str):
             areas = [areas]
         for a in areas:
-<<<<<<< HEAD
             obj, created = WebOfKnowledgeSubjectCategory.objects.get_or_create(
                 value=a,
                 creator=user,
             )
             data.append(obj)
-=======
-            for word in re.split(",|;", a):
-                obj, created = WebOfKnowledgeSubjectCategory.objects.get_or_create(
-                    value=word,
-                    creator=user,
-                )
-                data.append(obj)
->>>>>>> cf00efb6
         journal.wos_area.set(data)
 
 
 def get_or_create_indexed_at(journal, indexed_at, user):
     """
-<<<<<<< HEAD
     indexed_at:
         [{'_': 'Index to Dental Literature'}, {'_': 'LILACS'}, {'_': 'Base de Dados BBO'}, {'_': "Ulrich's"}, {'_': 'Biological Abstracts'}, {'_': 'Medline'}]
-=======
-        indexed_at:
-            [{'_': 'Index to Dental Literature'}, {'_': 'LILACS'}, {'_': 'Base de Dados BBO'}, {'_': "Ulrich's"}, {'_': 'Biological Abstracts'}, {'_': 'Medline'}]
->>>>>>> cf00efb6
     """
     data = []
     if indexed_at:
@@ -414,11 +369,7 @@
         if isinstance(indexed, str):
             indexed = [indexed]
         for i in indexed:
-<<<<<<< HEAD
             obj = IndexedAt.objects.filter(
-=======
-            obj = IndexedAt.objects.filter(  
->>>>>>> cf00efb6
                 Q(name__icontains=i) | Q(acronym__icontains=i)
             ).first()
             if not obj:

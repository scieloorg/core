import re

from django.db.models import Q
from core.models import Language, License
from institution.models import Institution
from vocabulary.models import Vocabulary
from reference.models import JournalTitle
from .funcs_extract_am import (
    extract_issn_print_electronic,
    extract_value,
    extract_value_mission,
)
<<<<<<< HEAD
from journal.models import (
=======
from ..models import (
>>>>>>> 951635e0
    Collection,
    OfficialJournal,
    Journal,
    SciELOJournal,
    Mission,
    Publisher,
    Owner,
    Copyright,
    Annotation,
    Sponsor,
    SubjectDescriptor,
    Subject,
    Standard,
    WebOfKnowledge,
    WebOfKnowledgeSubjectCategory,
    IndexedAt,
)
from location.models import City, Region, Location, State, Country, Address

from datetime import datetime


def create_or_update_journal(
    title,
    short_title,
    other_titles,
    submission_online_url,
<<<<<<< HEAD
    issn_scielo,
    issn_print_or_electronic,
    type_issn,
    current_issn,
=======
    open_access,
    official_journal,
>>>>>>> 951635e0
    user,
):
    title = extract_value(title)
    other_titles = get_or_create_other_titles(other_titles=other_titles, user=user)

    journal = Journal.create_or_update(
        user=user,
        official_journal=official_journal,
        title=title,
        short_title=extract_value(short_title),
        other_titles=other_titles,
        submission_online_url=extract_value(submission_online_url),
    )
    return journal


def create_or_update_scielo_journal(
    journal, collection, issn_scielo, journal_acron, status, user
):
    issnl = extract_value(issn_scielo)
    code_status = extract_value(status)
    scielo_journal = SciELOJournal.create_or_update(
        user=user,
        collection=get_collection(collection),
        issn_scielo=issnl,
        journal_acron=extract_value(journal_acron),
        journal=journal,
        code_status=code_status,
    )
    return scielo_journal


def update_panel_scope_and_about(
    journal,
    mission,
    sponsor,
    subject_descriptors,
    subject,
    wos_scie,
    wos_ssci,
    wos_ahci,
    wos_areas,
    user,
):
    get_or_create_mission(journal=journal, mission=mission, user=user)
    get_or_create_sponsor(journal=journal, sponsor=sponsor, user=user)
    get_or_create_subject_descriptor(
        journal=journal,
        subject_descriptors=subject_descriptors,
        user=user,
    )
    create_or_update_subject(journal=journal, subject=subject, user=user)
    create_or_update_wos_db(
        journal=journal,
        wos_scie=wos_scie,
        wos_ssci=wos_ssci,
        wos_ahci=wos_ahci,
        user=user,
    )
    get_or_update_wos_areas(journal=journal, wos_areas=wos_areas, user=user)


def update_panel_interoperation(
    journal, indexed_at, secs_code, medline_code, medline_short_title, user
):
    get_or_create_indexed_at(journal, indexed_at=indexed_at, user=user)
    journal.secs_code = extract_value(secs_code)
    journal.medline_code = extract_value(medline_code)
    journal.medline_short_title = extract_value(medline_short_title)


def update_panel_information(
    journal,
    frequency,
    publishing_model,
    text_language,
    abstract_language,
    standard,
    vocabulary,
    alphabet,
    classification,
    national_code,
    type_of_literature,
    treatment_level,
    level_of_publication,
    user,
):
    create_or_update_journal_languages(
        journal=journal,
        language_data=text_language,
        language_type="text",
        user=user,
    )
    create_or_update_journal_languages(
        journal=journal,
        language_data=abstract_language,
        language_type="abstract",
        user=user,
    )
    get_or_create_vocabulary(vocabulary=vocabulary, journal=journal, user=user)
    create_or_update_standard(standard=standard, journal=journal, user=user)
    journal.frequency = extract_value(frequency)
    journal.publishing_model = extract_value(publishing_model)
    journal.alphabet = extract_value(alphabet)
    journal.classification = extract_value(classification)
    journal.national_code = extract_value(national_code)
    journal.type_of_literature = extract_value(type_of_literature)
    journal.treatment_level = extract_value(treatment_level)
    if len(extract_value(level_of_publication)) < 3:
        journal.level_of_publication = extract_value(level_of_publication)


def update_panel_institution(
    journal,
    publisher,
    copyright_holder,
    address,
    electronic_address,
    publisher_country,
    publisher_state,
    publisher_city,
    user,
):
    location = create_or_update_location(
    address,    
    publisher_country,
    publisher_state,
    publisher_city,
    user,
    )
    url = extract_value(electronic_address)
    copyright_holder = extract_value(copyright_holder)
    publisher = extract_value(publisher)
    
    if isinstance(publisher, str):
        publisher = [publisher]
    
    if publisher:
        for p in publisher:
            if p:
                institution = Institution.create_or_update(
                    inst_name=p,
                    user=user,
                    location=location,
                    url=url,
                    copyright_holder=copyright_holder,
                    inst_acronym=None,
                    level_1=None,
                    level_2=None,
                    level_3=None,
                    official=None,
                    is_official=None,
                )
                publisher = Publisher.objects.get_or_create(
                    page=journal,
                    institution=institution,
                )
                Owner.objects.get_or_create(
                    page=journal,
                    institution=institution,
                )


def update_panel_website(
    journal,
    url_of_the_journal,
    url_of_submission_online,
    url_of_the_main_collection,
    license_of_use,
    user
):
    
    journal.url_of_journal = extract_value(url_of_the_journal)
    journal.collection_main_url = extract_value(url_of_the_main_collection)
    journal.submission_online_url = extract_value(url_of_submission_online)
    license_type = extract_value(license_of_use)
    if license_type:
        license = License.create_or_update(
            license_type=license_type,
            user=user 
        )
        journal.use_license = license

def update_panel_notes(
    journal,
    notes,
    creation_date,
    update_date,
    user,
):
    """
        Ex notes:
            [{'_': 'Editor:'}, {'_': 'Denis Coitinho Silveira'}, {'_': 'Rua Lobo da Costa, 270/501'}, {'_': '90050-110'}, {'_': 'UNISINOS - Universidade do Vale do Rio dos Sinos'}, {'_': 'Porto Alegre'}, {'_': 'RS'}, {'_': 'Brasil'}, {'_': '51 32269513; 51 983107257'}, {'_': 'deniscoitinhosilveira@gmail.com'}]
            [{'_': 'Iniciou no v12n1'}]
    """
    notes = extract_value(notes)
    if notes:
        creation_date = datetime.strptime(extract_value(creation_date), "%Y%m%d")
        update_date = datetime.strptime(extract_value(update_date), "%Y%m%d")
        if isinstance(notes, str):
            notes = [notes]
        n = '\n'.join(notes)
        obj, created = Annotation.objects.get_or_create(
            journal=journal,
            notes=n,
            creation_date=creation_date,
            update_date=update_date,
            updated_by=user,
        )
        if created:
            obj.creator = user
            obj.save()


def update_panel_legacy_compatibility_fields(
    journal,
    center_code,
    identification_number,
    ftp,
    user_subscription,
    subtitle,
    section,
    has_supplement,
    is_supplement,
    acronym_letters,
):
    user_subs = extract_value(user_subscription)
    if user_subs and 2 <= len(user_subs) <= 3:
        journal.user_subscription = user_subs
    journal.center_code = extract_value(center_code)
    journal.identification_number = extract_value(identification_number)
    journal.ftp = extract_value(ftp)
    journal.subtitle = extract_value(subtitle)
    journal.section = extract_value(section)
    journal.has_supplement = extract_value(has_supplement)
    journal.is_supplement = extract_value(is_supplement)
    journal.acronym_letters = extract_value(acronym_letters)


def create_or_update_official_journal(
    title,
    new_title,
    old_title,
    issn_print_or_electronic,
    issn_scielo,
    type_issn,
    current_issn,
    user,
    foundation_year=None,
):
    """
    Ex type_issn:
        [{"_": "ONLIN"}]
    Ex current_issn:
        [{"_": "1676-5648"}]
    """
    title = extract_value(title)
    issnl = extract_value(issn_scielo)

    if type_issn and current_issn:
        for item in type_issn:
            item["t"] = item.pop("_")
        type_issn[0].update(current_issn[0])
    issn = issn_print_or_electronic or type_issn
    issn_print, issn_electronic = extract_issn_print_electronic(
        issn_print_or_electronic=issn
    )

    obj = OfficialJournal.create_or_update(
        user=user,
        issn_print=issn_print,
        issn_electronic=issn_electronic,
        issnl=issnl,
        title=title,
        foundation_year=foundation_year,
    )
    obj.new_title = extract_value(new_title)
    obj.old_title = extract_value(old_title)
    obj.save()
    return obj


def get_collection(collection):
    try:
        return Collection.objects.get(code=collection)
    except Collection.DoesNotExist:
        return None


def get_or_create_other_titles(other_titles, user):
    data = []
    if other_titles:
        ot = extract_value(other_titles)
        if isinstance(ot, str):
            ot = [ot]
        for t in ot:
            obj, created = JournalTitle.objects.get_or_create(
                title=t,
                creator=user,
            )
            data.append(obj)
        # journal.other_titles.set(data)
        return data


def get_or_create_mission(mission, journal, user):
    if mission and isinstance(mission, list):
        missions = extract_value_mission(mission=mission)
        for m in missions:
            obj, created = Mission.objects.get_or_create(
                journal=journal,
                rich_text=m.get("mission"),
                language=Language.get_or_create(code2=m.get("lang")),
                creator=user,
            )


def get_or_create_sponsor(sponsor, journal, user):
    if sponsor and isinstance(sponsor, list):
        for s in sponsor:
            name = extract_value([s])
            ## FIXME
            ## Sponso de diferentes formas (insta_name e insta_acronym)
            ## Ex:
            ## CNPq
            ## Instituto Nacional de Estudos e Pesquisas Educacionais Anísio Teixeira
            ## Fundação Getulio Vargas/ Escola de Administração de Empresas de São Paulo
            ## CNPq - Conselho Nacional de Desenvolvimento Científico e Tecnológico (PIEB)
            if name:
                obj, created = Sponsor.objects.get_or_create(
                    page=journal,
                    institution=Institution.create_or_update(
                        inst_name=name,
                        copyright_holder=None,
                        inst_acronym=None,
                        level_1=None,
                        level_2=None,
                        level_3=None,
                        location=None,
                        official=None,
                        is_official=None,
                        url=None,
                        user=user,
                    ),
                )


def get_or_create_subject_descriptor(subject_descriptors, journal, user):
    """
    subject_descriptors:
        [{'_': 'ECONOMIA, TEORIA ECONÔMICA,  HISTÓRIA ECONÔMICA,  ECONOMIA MONETÁRIA E FISCAL, CRESCIMENTO, FLUTUAÇÕES E PLANEJAMENTO ECONÔMICO'}]
        [{'_': 'MEDICINA'}, {'_': 'PSIQUIATRIA'}, {'_': 'SAUDE MENTAL'}]
        [{'_': 'AGRONOMIA; FITOPATOLOGIA; FITOSSANIDADE'}]
    """
    data = []
    if subject_descriptors:
        sub_desc = extract_value(subject_descriptors)
        if isinstance(sub_desc, str):
            sub_desc = [sub_desc]
        for s in sub_desc:
            # Em alguns casos, subject_descriptors vem separado por "," ou ";"
            for word in re.split(",|;", s):
                word = word.strip()
                obj, created = SubjectDescriptor.objects.get_or_create(
                    value=word,
                    creator=user,
                )
                data.append(obj)
        journal.subject_descriptor.set(data)


def create_or_update_subject(subject, journal, user):
    data = []
    if subject:
        sub = extract_value(subject)
        if isinstance(sub, str):
            sub = [sub]
        for s in sub:
            obj = Subject.create_or_update(code=s, user=user)
            data.append(obj)
        journal.subject.set(data)


def create_or_update_journal_languages(language_data, journal, language_type, user):
    data = []
    if language_data:
        langs = extract_value(language_data)
        if isinstance(langs, str):
            langs = [langs]
        for l in langs:
            obj = Language.get_or_create(code2=l, creator=user)
            if obj:
                data.append(obj)

        if language_type == "text":
            journal.text_language.set(data)
        elif language_type == "abstract":
            journal.abstract_language.set(data)


def get_or_create_vocabulary(vocabulary, journal, user):
    if vocabulary:
        v = extract_value(vocabulary)
        obj = Vocabulary.get_or_create(name=None, acronym=v, user=user)
        journal.vocabulary = obj


def create_or_update_standard(standard, journal, user):
    if standard:
        standard = extract_value(standard)
        obj = Standard.create_or_update(
            code=standard,
            user=user,
        )
        journal.standard = obj


def create_or_update_wos_db(journal, wos_scie, wos_ssci, wos_ahci, user):
    """
    wos_scie, wos_ssci, wos_ahci:
        [{'_': 'SCIE'}]  # Exemplo para wos_scie
        [{'_': 'SSCI'}]  # Exemplo para wos_ssci
        [{'_': 'A&HCI'}]  # Exemplo para wos_ahci
    """
    data = []
    # Haverá um único valor entre os três (wos_scie, wos_ssci, wos_ahci)
    for db in (wos_scie, wos_ssci, wos_ahci):
        wosdb = extract_value(db)
        if wosdb:
            obj = WebOfKnowledge.create_or_update(
                code=wosdb,
                user=user,
            )
            data.append(obj)
    journal.wos_db.set(data)


def get_or_update_wos_areas(journal, wos_areas, user):
    """
    wos_areas:
        [{'_': 'EDUCATION & EDUCATIONAL RESEARCH'}, {'_': 'HISTORY'}, {'_': 'PHILOSOPHY'}, {'_': 'POLITICAL SCIENCE'}, {'_': 'SOCIOLOGY'}]
        [{'_': 'LANGUAGE & LINGUISTICS'}, {'_': 'LITERATURE, GERMAN, DUTCH, SCANDINAVIAN'}]
    """

    data = []
    if wos_areas:
        areas = extract_value(wos_areas)
        if isinstance(areas, str):
            areas = [areas]
        for a in areas:
            obj, created = WebOfKnowledgeSubjectCategory.objects.get_or_create(
                value=a,
                creator=user,
            )
            data.append(obj)
        journal.wos_area.set(data)


def get_or_create_indexed_at(journal, indexed_at, user):
    """
    indexed_at:
        [{'_': 'Index to Dental Literature'}, {'_': 'LILACS'}, {'_': 'Base de Dados BBO'}, {'_': "Ulrich's"}, {'_': 'Biological Abstracts'}, {'_': 'Medline'}]
    """
    data = []
    if indexed_at:
        indexed = extract_value(indexed_at)
        if isinstance(indexed, str):
            indexed = [indexed]
        for i in indexed:
            obj = IndexedAt.objects.filter(
                Q(name__icontains=i) | Q(acronym__icontains=i)
            ).first()
            if not obj:
                obj = IndexedAt.create_or_update(
                    name=i,
                    user=user,
                )
            data.append(obj)
        journal.indexed_at.set(data)


def create_or_update_location(
    address,
    publisher_country,
    publisher_state,
    publisher_city,
    user,
):
    """
    Exemplo de entradas de publisher_country, publisher_state:
    publisher_state:
        [{'_': 'Distrito Capital'}], [{'_': 'DF'}] e None
    publisher_country:
        [{'_': 'CO'}], [{'_': 'Colombia}] e None
    address:
        [{'_': 'Rua Felizardo, 750 Jardim Botânico'}, {'_': 'CEP: 90690-200'}, {'_': 'RS - Porto Alegre'}, {'_': '(51) 3308 5814'}]
    """
    country_value = extract_value(publisher_country)

    if country_value is not None and len(country_value) >= 2:
        country_name = country_value
        country_acronym = None
    else:
        country_name = None
        country_acronym = country_value
    country = Country.get_or_create(
        name=country_name,
        acronym=country_acronym,
        user=user,
    )
    city = City.get_or_create(
        name=extract_value(publisher_city),
        user=user,
    )

    state_value = extract_value(publisher_state)
    if state_value is not None and len(state_value) >= 2:
        state_name = state_value
        state_acronym = None
    else:
        state_name = None
        state_acronym = state_value
    state = State.get_or_create(
        name=state_name,
        acronym=state_acronym,
        user=user,
    )
    
    address = extract_value(address)
    if address:
        if isinstance(address, str):
            address = [address]
        address = '\n'.join(address)
    address = Address.get_or_create(
        name=address,
        user=user,
    )
    location = Location.get_or_create(
        location_region=None,
        location_country=country,
        location_city=city,
        location_state=state,
        location_address=address,
        user=user,
    )
    return location<|MERGE_RESOLUTION|>--- conflicted
+++ resolved
@@ -10,11 +10,7 @@
     extract_value,
     extract_value_mission,
 )
-<<<<<<< HEAD
 from journal.models import (
-=======
-from ..models import (
->>>>>>> 951635e0
     Collection,
     OfficialJournal,
     Journal,
@@ -42,15 +38,7 @@
     short_title,
     other_titles,
     submission_online_url,
-<<<<<<< HEAD
-    issn_scielo,
-    issn_print_or_electronic,
-    type_issn,
-    current_issn,
-=======
-    open_access,
     official_journal,
->>>>>>> 951635e0
     user,
 ):
     title = extract_value(title)

--- conflicted
+++ resolved
@@ -24,14 +24,10 @@
 ]
 
 PUBLISHING_MODEL = [
-<<<<<<< HEAD
+
     ("continuous", _("Continuous")),
     ("undefined", _("Undefined")),
-=======
-    ("C", _("Countinous")),
-    ("U", _("Undefined")),
->>>>>>> f38417d3
-]
+
 
 FREQUENCY = [
     ("?", _("Unknown")),
@@ -65,11 +61,7 @@
 ]
 
 STANDARD = [
-<<<<<<< HEAD
     ("apa", _("American Psychological Association")),
-=======
-    ("app", _("American Psychological Association")),
->>>>>>> f38417d3
     ("iso690", _("iso 690/87 - international standard organization")),
     ("nbr6023", _("nbr 6023/89 - associação nacional de normas técnicas")),
     ("other", _("other standard")),
@@ -126,7 +118,6 @@
 ]
 
 STUDY_AREA = [
-<<<<<<< HEAD
     (_("Agricultural Sciences"), _("Agricultural Sciences")),
     (_("Applied Social Sciences"), _("Applied Social Sciences")),
     (_("Biological Sciences"), _("Biological Sciences")),
@@ -142,14 +133,4 @@
     ("SCIE", _("Science Citation Index Expanded")),
     ("SSCI", _("Social Sciences Citation Index")),
     ("A&HCI", _("Arts Humanities Citation Index")),
-=======
-    (_("AGRICULTURAL SCIENCES"), _("Agricultural Sciences")),
-    (_("APPLIED SOCIAL SCIENCES"), _("Applied Social Sciences")),
-    (_("BIOLOGICAL SCIENCES"), _("Biological Sciences")),
-    (_("ENGINEERING"), _("Engineering")),
-    (_("EXACT AND EARTH SCIENCES"), _("Exact and Earth Sciences")),
-    (_("HEALTH SCIENCES"), _("Health Sciences")),
-    (_("HUMAN SCIENCES"), _("Human Sciences")),
-    (_("LINGUISTICS, LETTERS AND ARTS"), _("Linguistic, Literature and Arts")),
->>>>>>> f38417d3
 ]
--- conflicted
+++ resolved
@@ -26,22 +26,20 @@
 
             official_journal = journal_utils.create_or_update_official_journal(
                 title=journal_dict.get("publication_title"),
-<<<<<<< HEAD
-                short_title=journal_dict.get("short_title"),
-                other_titles=journal_dict.get("other_titles"),
-                submission_online_url=journal_dict.get("url_of_submission_online"),
-                ## Officialjournal
-                issn_scielo=journal_dict.get("issn_id"),
-                issn_print_or_electronic=journal_dict.get("issn_print_or_electronic"),
-                type_issn=journal_dict.get("type_issn"),
-                current_issn=journal_dict.get("current_issn"),
-=======
                 new_title=journal_dict.get("new_title"),
                 old_title=journal_dict.get("old_title"),
                 issn_print_or_electronic=journal_dict.get("issn_print_or_electronic"),
                 issn_scielo=journal_dict.get("issn_id"),
                 type_issn=journal_dict.get("type_issn"),
                 current_issn=journal_dict.get("current_issn"),
+                initial_date=journal.get("initial_date"),
+                initial_volume=journal.get("initial_volume"),
+                initial_number=journal.get("initial_number"),
+                terminate_date=journal.get("terminate_date"),
+                final_volume=journal.get("final_volume"),
+                final_number=journal.get("final_number"),
+                iso_short_title=journal.get("iso_short_title"),
+                parallel_titles=journal.get("parallel_titles"),
                 user=user,
             )
             journal = journal_utils.create_or_update_journal(
@@ -50,21 +48,7 @@
                 short_title=journal_dict.get("short_title"),
                 other_titles=journal_dict.get("other_titles"),
                 submission_online_url=journal_dict.get("url_of_submission_online"),
-                open_access=journal_dict.get("license_of_use"),
->>>>>>> 951635e0
                 user=user,
-                # TODO
-                # Waiting for pull request approval 332
-                # https://github.com/scieloorg/core/pull/332
-
-                # initial_date=journal.get("initial_date"),
-                # initial_volume=journal.get("initial_volume"),
-                # initial_number=journal.get("initial_number"),
-                # terminate_date=journal.get("terminate_date"),
-                # final_volume=journal.get("final_volume"),
-                # final_number=journal.get("final_number"),
-                # iso_short_title=journal.get("iso_short_title"),
-                # parallel_titles=journal.get("parallel_titles"),
             )
             journal_utils.create_or_update_scielo_journal(
                 journal=journal,

from core.utils import utils
from journal.utils.correspondencia import correspondencia_journal
from journal.utils.journal_utils import create_or_update_scielo_journal
from core.utils.rename_dictionary_keys import rename_dictionary_keys
from journal.utils.request_api_article_meta import request_journal_article_meta
from journal.exceptions import (
    OfficialJournalCreateOrUpdateError,
    SciELOJournalCreateOrUpdateError,
)

class SciELOJournalArticleMetaCreateUpdateError(Exception):
    def __init__(self, message):
        super().__init__(f"Failed to save SciELO Journal from article meta: {message}")


def process_journal_article_meta(collection, limit, user):
    offset = 0
    data = request_journal_article_meta(collection=collection, limit=limit)
    total_limit = data["meta"]["total"]
    while offset < total_limit:
        for journal in data["objects"]:
            issn = journal["code"]
            url_journal = f"https://articlemeta.scielo.org/api/v1/journal/?issn={issn}"
            data_journal = utils.fetch_data(
                url_journal, json=True, timeout=30, verify=True
            )
            journal_dict = rename_dictionary_keys(
                data_journal, correspondencia_journal
            )

<<<<<<< HEAD
            try:
                create_or_update_scielo_journal(
                    title=journal_dict.get("publication_title"),
                    issn_scielo=journal_dict.get("issn_id"),
                    short_title=journal_dict.get("short_title"),
                    submission_online_url=journal_dict.get("url_of_submission_online"),
                    open_access=journal_dict.get("license_of_use"),
                    issn_print_or_electronic=journal_dict.get("issn_print_or_electronic"),
                    type_issn=journal_dict.get("type_issn"),
                    current_issn=journal_dict.get("current_issn"),
                    collection=journal_dict.get("collection"),
                    user=user,
                    journal_acron=journal_dict.get("acronym"),
                    )
            except SciELOJournalArticleMetaCreateUpdateError as e:
                raise SciELOJournalArticleMetaCreateUpdateError(e)

=======
            get_or_create_scielo_journal(
                title=journal_dict.get("publication_title"),
                issn_scielo=journal_dict.get("issn_id"),
                short_title=journal_dict.get("short_title"),
                submission_online_url=journal_dict.get("url_of_submission_online"),
                open_access=journal_dict.get("license_of_use"),
                issn_print_or_electronic=journal_dict.get("issn_print_or_electronic"),
                collection=journal_dict.get("collection"),
                mission=journal_dict.get("mission"),
                sponsor=journal_dict.get("sponsor"),
                user=user,
            )
>>>>>>> e8644d44
        offset += 10
        data = request_journal_article_meta(
            collection=collection, limit=limit, offset=offset
        )<|MERGE_RESOLUTION|>--- conflicted
+++ resolved
@@ -28,7 +28,6 @@
                 data_journal, correspondencia_journal
             )
 
-<<<<<<< HEAD
             try:
                 create_or_update_scielo_journal(
                     title=journal_dict.get("publication_title"),
@@ -42,24 +41,12 @@
                     collection=journal_dict.get("collection"),
                     user=user,
                     journal_acron=journal_dict.get("acronym"),
+                    mission=journal_dict.get("mission"),
+                    sponsor=journal_dict.get("sponsor"),
                     )
             except SciELOJournalArticleMetaCreateUpdateError as e:
                 raise SciELOJournalArticleMetaCreateUpdateError(e)
 
-=======
-            get_or_create_scielo_journal(
-                title=journal_dict.get("publication_title"),
-                issn_scielo=journal_dict.get("issn_id"),
-                short_title=journal_dict.get("short_title"),
-                submission_online_url=journal_dict.get("url_of_submission_online"),
-                open_access=journal_dict.get("license_of_use"),
-                issn_print_or_electronic=journal_dict.get("issn_print_or_electronic"),
-                collection=journal_dict.get("collection"),
-                mission=journal_dict.get("mission"),
-                sponsor=journal_dict.get("sponsor"),
-                user=user,
-            )
->>>>>>> e8644d44
         offset += 10
         data = request_journal_article_meta(
             collection=collection, limit=limit, offset=offset

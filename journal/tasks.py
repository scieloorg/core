import logging
import sys
from datetime import datetime

from django.contrib.auth import get_user_model

from collection.models import Collection
from config import celery_app
from journal.sources import classic_website
from journal.sources.article_meta import process_journal_article_meta
from tracker.models import UnexpectedEvent

# from django.utils.translation import gettext as _


User = get_user_model()


def _get_user(request, username=None, user_id=None):
    try:
        return User.objects.get(pk=request.user.id)
    except AttributeError:
        if user_id:
            return User.objects.get(pk=user_id)
        if username:
            return User.objects.get(username=username)


@celery_app.task(bind=True)
def load_journal_from_classic_website(self, username=None, user_id=None):
    user = _get_user(self.request, username=username, user_id=user_id)
    classic_website.load(user)

<<<<<<< HEAD



@celery_app.task(bind=True)
def load_journal_from_article_meta(self, username=None, user_id=None, limit=None, collection_acron=None):
    try:
        if collection_acron:
            items = Collection.objects.filter(collection_type="journals", acron3=collection_acron).iterator()
        else:
            items = Collection.objects.filter(collection_type="journals").iterator()

        for item in items:
=======



@celery_app.task(bind=True)
def load_journal_from_article_meta(self, username=None, user_id=None, limit=None):
    try:
        for item in Collection.objects.filter(collection_type="journals").iterator():
>>>>>>> f798ccb0
            load_journal_from_article_meta_for_one_collection.apply_async(
                kwargs=dict(
                    user_id=user_id,
                    username=username,
                    collection_acron=item.acron3,
                    limit=limit,
                )
            )
    except Exception as e:
        exc_type, exc_value, exc_traceback = sys.exc_info()
        UnexpectedEvent.create(
            e=e,
            exc_traceback=exc_traceback,
            detail={
                "task": "journal.tasks.load_journal_from_article_meta",
            },
        )


@celery_app.task(bind=True)
def load_journal_from_article_meta_for_one_collection(
    self, username=None, user_id=None, collection_acron=None, limit=None
):
    try:
        user = _get_user(self.request, username=username, user_id=user_id)
        process_journal_article_meta(
            collection=collection_acron, limit=limit, user=user
        )
    except Exception as e:
        exc_type, exc_value, exc_traceback = sys.exc_info()
        UnexpectedEvent.create(
            e=e,
            exc_traceback=exc_traceback,
            detail={
                "task": "journal.tasks.load_journal_from_article_meta_for_one_collection",
                "collection_acron": collection_acron,
            },
        )<|MERGE_RESOLUTION|>--- conflicted
+++ resolved
@@ -31,9 +31,6 @@
     user = _get_user(self.request, username=username, user_id=user_id)
     classic_website.load(user)
 
-<<<<<<< HEAD
-
-
 
 @celery_app.task(bind=True)
 def load_journal_from_article_meta(self, username=None, user_id=None, limit=None, collection_acron=None):
@@ -44,15 +41,6 @@
             items = Collection.objects.filter(collection_type="journals").iterator()
 
         for item in items:
-=======
-
-
-
-@celery_app.task(bind=True)
-def load_journal_from_article_meta(self, username=None, user_id=None, limit=None):
-    try:
-        for item in Collection.objects.filter(collection_type="journals").iterator():
->>>>>>> f798ccb0
             load_journal_from_article_meta_for_one_collection.apply_async(
                 kwargs=dict(
                     user_id=user_id,

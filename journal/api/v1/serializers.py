from rest_framework import serializers

from core.api.v1.serializers import LanguageSerializer
from journal import models


class OfficialJournalSerializer(serializers.ModelSerializer):
    class Meta:
        model = models.OfficialJournal
        fields = [
            "title",
            "issn_print",
            "issn_electronic",
            "iso_short_title",
            "issnl",
        ]
        datatables_always_serialize = ("id",)


class SubjectDescriptorSerializer(serializers.ModelSerializer):
    class Meta:
        model = models.SubjectDescriptor
        fields = [
            "value",
        ]


class SubjectSerializer(serializers.ModelSerializer):
    class Meta:
        model = models.Subject
        fields = [
            "value",
        ]


class JournalUseLicenseSerializer(serializers.ModelSerializer):
    class Meta:
        model = models.JournalLicense
        fields = [
            "license_type",
        ]


class PublisherSerializer(serializers.ModelSerializer):
    name = serializers.CharField(
        source="institution.institution.institution_identification.name"
    )

    class Meta:
        model = models.PublisherHistory
        fields = [
            "name",
        ]


class OwnerSerializer(serializers.ModelSerializer):
    name = serializers.CharField(
        source="institution.institution.institution_identification.name"
    )

    class Meta:
        model = models.OwnerHistory
        fields = [
            "name",
        ]


class MissionSerializer(serializers.ModelSerializer):
    code2 = serializers.CharField(source="language.code2")
    class Meta:
        model = models.Mission
        fields = [
            "rich_text",
            "code2",
        ]


class JournalSerializer(serializers.ModelSerializer):
    # Serializadores para campos de relacionamento, como 'official', devem corresponder aos campos do modelo.
    official = OfficialJournalSerializer(many=False, read_only=True)
    subject_descriptor = SubjectDescriptorSerializer(many=True, read_only=True)
    subject = SubjectSerializer(many=True, read_only=True)
    text_language = LanguageSerializer(many=True, read_only=True)
    journal_use_license = JournalUseLicenseSerializer(many=False, read_only=True)
    publisher = serializers.SerializerMethodField()
    owner = serializers.SerializerMethodField()
    acronym = serializers.SerializerMethodField()
    scielo_journal = serializers.SerializerMethodField()
    mission = MissionSerializer(many=True, read_only=True)
    issn_print = serializers.CharField(source="official.issn_print")
    issn_electronic = serializers.CharField(source="official.issn_electronic")
    next_journal_title = serializers.CharField(source="official.next_journal_title")
    previous_journal_titles = serializers.CharField(source="official.previous_journal_titles")
    other_titles = serializers.SerializerMethodField()
    sponsor = serializers.SerializerMethodField()
    email = serializers.SerializerMethodField()
    copyright = serializers.SerializerMethodField()

    def get_institution_data(self, history):
        data = []
        for record in history.all():
            if record.institution:
                data.append({"name": record.institution.institution.institution_identification.name})
        return data if data else None
    
    def get_publisher(self, obj):
       return self.get_institution_data(obj.publisher_history)

    def get_owner(self, obj):
        return self.get_institution_data(obj.owner_history)

    def get_sponsor(self, obj):
        return self.get_institution_data(obj.sponsor_history)

    def get_copyright(self, obj):
        return self.get_institution_data(obj.copyright_holder_history)

    def get_acronym(self, obj):
        scielo_journal = obj.scielojournal_set.first()
        return scielo_journal.journal_acron if scielo_journal else None

    def get_scielo_journal(self, obj):
        results = models.SciELOJournal.objects.filter(journal=obj).prefetch_related("journal_history")
        journals = []
        for item in results:
            journal_dict = {
                'collection_acron': item.collection.acron3,
                'issn_scielo': item.issn_scielo,
                'journal_acron': item.journal_acron,
                'journal_history': [
                    {
                        'day': history.day,
                        'month': history.month,
                        'year': history.year,
                        'event_type': history.event_type,
                        'interruption_reason': history.interruption_reason,
                    } for history in item.journal_history.all()
                ],
            }
            journals.append(journal_dict)
            
        return journals

    def get_email(self, obj):
        if obj.journal_email.all():
            return [email.email for email in obj.journal_email.all()]
        return None

    def get_other_titles(self, obj):
        if obj.other_titles.all():
            return [other_title.title for other_title in obj.other_titles.all()]
        return None
    

    class Meta:
        model = models.Journal
        fields = [
            "official",
            "scielo_journal",
            "title",
            "short_title",
            "next_journal_title",
            "previous_journal_titles",
            "other_titles",
            "acronym",
            "issn_print",
            "issn_electronic",
            "journal_use_license",
            "publisher",
            "owner",
            "subject_descriptor",
            "subject",
            "submission_online_url",
            "email",
            "contact_address",
            "text_language",
<<<<<<< HEAD
            "doi_prefix",
=======
            "mission",
            "sponsor",
            "copyright",
>>>>>>> 12fea743
        ]<|MERGE_RESOLUTION|>--- conflicted
+++ resolved
@@ -174,11 +174,8 @@
             "email",
             "contact_address",
             "text_language",
-<<<<<<< HEAD
             "doi_prefix",
-=======
             "mission",
             "sponsor",
             "copyright",
->>>>>>> 12fea743
         ]
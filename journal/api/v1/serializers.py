--- conflicted
+++ resolved
@@ -225,15 +225,12 @@
                         "language": section.language.code2 if section.language else None
                     })
             return data
-<<<<<<< HEAD
-=======
         
     def get_wos_areas(self, obj):
         if obj.wos_area.all():
             return [wos_area.value for wos_area in obj.wos_area.all()]
         return None
 
->>>>>>> 5aa32060
 
     class Meta:
         model = models.Journal
@@ -266,8 +263,5 @@
             "title_in_database",
             "url_logo",
             "mission",
-<<<<<<< HEAD
-=======
             "wos_areas",
->>>>>>> 5aa32060
         ]
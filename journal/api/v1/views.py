from rest_framework import viewsets, serializers

from journal import models
from .serializers import JournalSerializer

from core.validators import validate_params


class ArticleMetaFormatSerializer(serializers.ModelSerializer):
    class Meta:
        model = models.Journal

    def to_representation(self, instance):
        return instance.articlemeta_format

    
class GenericJournalViewSet(viewsets.ModelViewSet):
    serializer_class = JournalSerializer
    http_method_names = ["get"]
    queryset = models.Journal.objects.all()


class JournalViewSet(GenericJournalViewSet):
    def get_queryset(self):
        query_params = self.request.query_params
        
        # funcao para permitir apenas estes paramentros
        validate_params(
            self.request,
            "issn_print",
            "issn_electronic",
            "issnl",
            "title",
            "thematic_areas",
            "toc_item",
            "page",
            "collection_acron",
            "from_date_created",
            "until_date_created",
            "from_date_updated",
            "until_date_updated",
<<<<<<< HEAD
            "formats",
=======
            "issnl",
>>>>>>> 20aa42fb
            "",
        )

        queryset = super().get_queryset()

        if issn := query_params.get("issn"):
           queryset = queryset.filter(scielojournal__issn_scielo=issn)
        if issn_electronic := query_params.get("issn_electronic"):
            queryset = queryset.filter(official__issn_electronic=issn_electronic)
        if issn_print := query_params.get("issn_print"):
            queryset = queryset.filter(official__issn_print=issn_print)
        if issnl := query_params.get("issnl"):
            queryset = queryset.filter(official__issnl=issnl)
        if title := query_params.get("title"):
            queryset = queryset.filter(title=title)
        if toc_item := query_params.get("toc_item"):
            queryset = queryset.filter(journaltocsection__toc_items__text=toc_item)
        if thematic_areas := query_params.get("thematic_areas"):
            queryset = queryset.filter(subject__value__in=thematic_areas.split(","))
        if collection_acron := query_params.get("collection"):
            queryset = queryset.filter(scielojournal__collection__acron3=collection_acron)

        for date_param, filter_key in [
            ("from_date_created", "created__gte"),
            ("until_date_created", "created__lte"),
            ("from_date_updated", "updated__gte"),
            ("until_date_updated", "updated__lte"),
        ]:
            if data_value := query_params.get(date_param):
                try:
                    formated_date = data_value.replace("/", "-")
                    queryset = queryset.filter(**{filter_key: formated_date})
                except (ValueError, AttributeError):
                    continue

<<<<<<< HEAD
        return queryset.filter(**params)
    
    def get_serializer_class(self):
        format_param = self.request.query_params.get("formats")
        if format_param == "articlemeta":
            return ArticleMetaFormatSerializer
        return JournalSerializer
=======
        return queryset
>>>>>>> 20aa42fb
<|MERGE_RESOLUTION|>--- conflicted
+++ resolved
@@ -39,11 +39,8 @@
             "until_date_created",
             "from_date_updated",
             "until_date_updated",
-<<<<<<< HEAD
             "formats",
-=======
             "issnl",
->>>>>>> 20aa42fb
             "",
         )
 
@@ -79,7 +76,6 @@
                 except (ValueError, AttributeError):
                     continue
 
-<<<<<<< HEAD
         return queryset.filter(**params)
     
     def get_serializer_class(self):
@@ -87,6 +83,3 @@
         if format_param == "articlemeta":
             return ArticleMetaFormatSerializer
         return JournalSerializer
-=======
-        return queryset
->>>>>>> 20aa42fb

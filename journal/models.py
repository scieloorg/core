from django.db import models
from django.utils.safestring import mark_safe
from django.utils.translation import gettext_lazy as _
from modelcluster.fields import ParentalKey
from modelcluster.models import ClusterableModel
from wagtail.admin.panels import FieldPanel, InlinePanel, ObjectList, TabbedInterface
from wagtailautocomplete.edit_handlers import AutocompletePanel
from wagtail.fields import RichTextField
from wagtail.models import Orderable

from collection.models import Collection
from core.forms import CoreAdminModelForm
from core.models import CommonControlField, RichTextWithLang, TextWithLang
from institution.models import InstitutionHistory
from vocabulary.models import Vocabulary
from core.models import Language
from reference.models import JournalTitle

from journal.exceptions import (
    JournalCreateOrUpdateError,
    JournalGetError,
    MissionCreateOrUpdateError,
    MissionGetError,
    OfficialJournalCreateOrUpdateError,
    OfficialJournalGetError,
    SciELOJournalCreateOrUpdateError,
    SciELOJournalGetError,
)

from . import choices


class OfficialJournal(CommonControlField):
    """
    Class that represent the Official Journal
    """

    title = models.TextField(_("Official Title"), null=True, blank=True)
    iso_short_title = models.TextField(_("ISO Short Title"), null=True, blank=True)
    parallel_titles = models.ManyToManyField(
        "JournalParallelTitles", null=True, blank=True
    )
    foundation_year = models.CharField(
        _("Foundation Year"), max_length=4, null=True, blank=True
    )
    initial_volume = models.CharField(
        _("Initial Volume"), max_length=1, null=True, blank=True
    )
    initial_number = models.CharField(
        _("Initial Number"), max_length=1, null=True, blank=True
    )
    terminate_year = models.CharField(
        _("Terminate year"), max_length=4, null=True, blank=True
    )
    terminate_month = models.CharField(
        _("Terminate month"), max_length=2, null=True, blank=True
    )
    final_volume = models.CharField(
        _("Final Volume"), max_length=2, null=True, blank=True
    )
    final_number = models.CharField(
        _("Final Number"), max_length=2, null=True, blank=True
    )
    issn_print = models.CharField(_("ISSN Print"), max_length=9, null=True, blank=True)
    issn_electronic = models.CharField(
        _("ISSN Eletronic"), max_length=9, null=True, blank=True
    )
    issnl = models.CharField(_("ISSNL"), max_length=9, null=True, blank=True)

    panels_titles = [
        FieldPanel("title"), 
        FieldPanel("iso_short_title"),
        AutocompletePanel("parallel_titles"),
    ]

    panels_dates = [
        FieldPanel("foundation_year"),
        FieldPanel("initial_volume"),
        FieldPanel("initial_number"),
        FieldPanel("terminate_year"),
        FieldPanel("terminate_month"),        
        FieldPanel("final_volume"),
        FieldPanel("final_number"),
    ]

    panels_issns = [
        FieldPanel("issn_print"),
        FieldPanel("issn_electronic"),
        FieldPanel("issnl"),
    ]

    edit_handler = TabbedInterface(
        [
            ObjectList(panels_titles, heading=_("Titles")),
            ObjectList(panels_dates, heading=_("Dates")),
            ObjectList(panels_issns, heading=_("Issns")),
        ]
    )

    class Meta:
        verbose_name = _("Official Journal")
        verbose_name_plural = _("Official Journals")
        indexes = [
            models.Index(
                fields=[
                    "title",
                ]
            ),
            models.Index(
                fields=[
                    "foundation_year",
                ]
            ),
            models.Index(
                fields=[
                    "issn_print",
                ]
            ),
            models.Index(
                fields=[
                    "issn_electronic",
                ]
            ),
            models.Index(
                fields=[
                    "issnl",
                ]
            ),
        ]

    def __unicode__(self):
        return "%s - %s" % (self.issnl, self.title) or ""

    def __str__(self):
        return "%s - %s" % (self.issnl, self.title) or ""

    @property
    def data(self):
        d = {
            "official_journal__title": self.title,
            "official_journal__foundation_year": self.foundation_year,
            "official_journal__issn_print": self.issn_print,
            "official_journal__issn_electronic": self.issn_electronic,
            "official_journal__issnl": self.issnl,
        }
        return d

    @classmethod
    def get(cls, issn_print=None, issn_electronic=None, issnl=None):
        if issn_electronic:
            return cls.objects.get(issn_electronic=issn_electronic)
        if issn_print:
            return cls.objects.get(issn_print=issn_print)
        if issnl:
            return cls.objects.get(issnl=issnl)
        raise OfficialJournalGetError(
            "OfficialJournal.get requires issn_print or issn_electronic or issnl"
        )

    @classmethod
    def create_or_update(
        cls,
        user,
        issn_print=None,
        issn_electronic=None,
        issnl=None,
        title=None,
        foundation_year=None,
    ):
        try:
            obj = cls.get(
                issn_print=issn_print, issn_electronic=issn_electronic, issnl=issnl
            )
            obj.updated_by = user
        except cls.DoesNotExist:
            obj = cls()
            obj.creator = user
        except (OfficialJournalGetError, cls.MultipleObjectsReturned) as e:
            raise OfficialJournalCreateOrUpdateError(
                _("Unable to create or update official journal {}").format(e)
            )

        obj.issnl = issnl or obj.issnl
        obj.issn_electronic = issn_electronic or obj.issn_electronic
        obj.issn_print = issn_print or obj.issn_print
        obj.foundation_year = foundation_year or obj.foundation_year
        obj.title = title or obj.title
        obj.save()

        return obj

    base_form_class = CoreAdminModelForm


class SocialNetwork(models.Model):
    name = models.TextField(
        _("Name"), choices=choices.SOCIAL_NETWORK_NAMES, null=True, blank=True
    )
    url = models.URLField(_("URL"), null=True, blank=True)

    panels = [FieldPanel("name"), FieldPanel("url")]

    class Meta:
        verbose_name = _("Social Network")
        verbose_name_plural = _("Social Networks")
        indexes = [
            models.Index(
                fields=[
                    "name",
                ]
            ),
            models.Index(
                fields=[
                    "url",
                ]
            ),
        ]
        abstract = True

    @property
    def data(self):
        d = {"social_network__name": self.name, "social_network__url": self.url}

        return d


class Journal(CommonControlField, ClusterableModel):
    """
    A class used to represent a journal model designed in the SciELO context.

    Attributes
    ----------
    official : official journal class object
        journal model that contains only official data registered in the ISSN.

    Methods
    -------
    TODO
    """

    official = models.ForeignKey(
        OfficialJournal,
        verbose_name=_("Official Journal"),
        null=True,
        blank=True,
        on_delete=models.SET_NULL,
    )
    title = models.TextField(_("Journal Title"), null=True, blank=True)
    short_title = models.TextField(_("Short Title"), null=True, blank=True)
    other_titles = models.ManyToManyField(
        JournalTitle,
        verbose_name=_("Other titles")
    )
    logo = models.ForeignKey(
        "wagtailimages.Image",
        on_delete=models.SET_NULL,
        related_name="+",
        null=True,
        blank=True,
    )
    submission_online_url = models.URLField(
        _("Submission online URL"), null=True, blank=True
    )

    collection = models.ManyToManyField(
        Collection,
        verbose_name=_("Collection"),
    )

    open_access = models.CharField(
        _("Open Access status"),
        max_length=10,
        choices=choices.OA_STATUS,
        null=True,
        blank=True,
    )

    url_oa = models.URLField(
        _("Open Science accordance form"),
        null=True,
        blank=True,
        help_text=mark_safe(
            _(
                """Suggested form: <a target='_blank' href='https://wp.scielo.org/wp-content/uploads/Formulario-de-Conformidade-Ciencia-Aberta.docx'>https://wp.scielo.org/wp-content/uploads/Formulario-de-Conformidade-Ciencia-Aberta.docx</a>"""
            )
        ),
    )
    journal_url = models.URLField(
        _("Journal Url"),
        null=True,
        blank=True,
    )
    frequency = models.CharField(
        _("Frequency"),
        max_length=4,
        choices=choices.FREQUENCY,
        null=True,
        blank=True,
    )
    publishing_model = models.CharField(
        _("Publishing Model"),
        max_length=16,
        choices=choices.PUBLISHING_MODEL,
        null=True,
        blank=True,
    )
    subject_descriptor = models.ManyToManyField(
        "SubjectDescriptor",
        verbose_name=_("Subject Descriptors"),
    )
    subject = models.ManyToManyField(
        "Subject",
        verbose_name=_("Study Areas"),
    )
    wos_db = models.ManyToManyField(
        "WebOfKnowledge",
        verbose_name=_("Web of Knowledge Databases"),
    )
    wos_area = models.ManyToManyField(
        "WebOfKnowledgeSubjectCategory",
        verbose_name=_("Web of Knowledge Subject Categories"),
    )
    text_language = models.ManyToManyField(
        Language,
        verbose_name=_("Text Languages"),
        related_name="text_language",
    )
    abstract_language = models.ManyToManyField(
        Language,
        verbose_name=_("Abstract Languages"),
        related_name="abstract_language",
    )
    standard = models.ForeignKey(
        "Standard",
        on_delete=models.SET_NULL,
        null=True,
        blank=True,
    )
    alphabet = models.CharField(
        _("Alphabet"),
        max_length=4,
        choices=choices.ALPHABET_OF_TITLE,
        null=True,
        blank=True,
    )
    type_of_literature = models.CharField(
        _("Type of Literature"),
        max_length=4,
        choices=choices.LITERATURE_TYPE,
        null=True,
        blank=True,
    )
    treatment_level = models.CharField(
        _("Treatment Level"),
        max_length=4,
        choices=choices.TREATMENT_LEVEL,
        null=True,
        blank=True,
    )
    level_of_publication = models.CharField(
        _("Level of Publication"),
        max_length=2,
        choices=choices.PUBLICATION_LEVEL,
        null=True,
        blank=True,
    )
    national_code = models.TextField(
        _("National Code"),
        null=True,
        blank=True,
    )
    classification = models.TextField(
        _("Classification"),
        null=True,
        blank=True,
    )
    vocabulary = models.ForeignKey(
        Vocabulary,
        on_delete=models.SET_NULL,
        null=True,
        blank=True,
    )
    indexed_at = models.ManyToManyField(
        "IndexedAt",
    )
    secs_code = models.TextField(
        _("Secs Code"),
        null=True,
        blank=True,
    )
    medline_code = models.TextField(
        _("Medline Code"),
        null=True,
        blank=True,
    )
    medline_short_title = models.TextField(
        _("Medline Code"),
        null=True,
        blank=True,
    )  # (no xml é abbrev-journal-title do tipo nlm-title)

    panels_titles = [
        FieldPanel("title"),
        FieldPanel("short_title"),
        AutocompletePanel("other_titles"), 
    ]

    panels_scope = [
        InlinePanel("mission", label=_("Mission"), classname="collapsed"),
        FieldPanel("subject_descriptor"),
        FieldPanel("subject"),
        FieldPanel("wos_db"),
        FieldPanel("wos_area"),
    ]

    panels_formal_information = [
        FieldPanel("frequency"),
        FieldPanel("publishing_model"),
        FieldPanel("text_language"),
        FieldPanel("abstract_language"),
        FieldPanel("standard"),
        AutocompletePanel("vocabulary"),
        FieldPanel("alphabet"),
        FieldPanel("classification"),
        FieldPanel("national_code"),
        FieldPanel("type_of_literature"),
        FieldPanel("treatment_level"),
        FieldPanel("level_of_publication"),
    ]

    panels_interoperation = [
        FieldPanel("secs_code"),
        FieldPanel("medline_code"),
        FieldPanel("medline_short_title"),
        FieldPanel("indexed_at"),
    ]

    panels_identification = [
        AutocompletePanel("official"),
        AutocompletePanel("collection"),
    ]

    panels_institutions = [
        InlinePanel("owner", label=_("Owner"), classname="collapsed"),
        InlinePanel(
            "editorialmanager", label=_("Editorial Manager"), classname="collapsed"
        ),
        InlinePanel("publisher", label=_("Publisher"), classname="collapsed"),
        InlinePanel("sponsor", label=_("Sponsor"), classname="collapsed"),
    ]

    panels_website = [
        FieldPanel("logo", heading=_("Logo")),
        FieldPanel("submission_online_url"),
        InlinePanel("journalsocialnetwork", label=_("Social Network")),
    ]

    panels_about = [
        InlinePanel("history", label=_("Brief History"), classname="collapsed"),
        InlinePanel("focus", label=_("Focus and Scope"), classname="collapsed"),
    ]

    panels_open_science = [
        FieldPanel("open_access"),
        FieldPanel("url_oa"),
    ]

    panels_policy = [
        InlinePanel("open_data", label=_("Open data"), classname="collapsed"),
        InlinePanel("preprint", label=_("Preprint"), classname="collapsed"),
        InlinePanel("review", label=_("Peer review"), classname="collapsed"),
        InlinePanel("ecommittee", label=_("Ethics Committee"), classname="collapsed"),
        InlinePanel("copyright", label=_("Copyright"), classname="collapsed"),
        InlinePanel(
            "website_responsibility",
            label=_("Intellectual Property / Terms of use / Website responsibility"),
            classname="collapsed",
        ),
        InlinePanel(
            "author_responsibility",
            label=_("Intellectual Property / Terms of use / Author responsibility"),
            classname="collapsed",
        ),
        InlinePanel(
            "policies",
            label=_("Retraction Policy | Ethics and Misconduct Policy"),
            classname="collapsed",
        ),
        InlinePanel(
            "conflict_policy",
            label=_("Conflict of interest policy"),
            classname="collapsed",
        ),
    ]

    edit_handler = TabbedInterface(
        [
            ObjectList(panels_titles, heading=_("Titles")),
            ObjectList(panels_identification, heading=_("Identification")),
            ObjectList(panels_scope, heading=_("Scope")),
            ObjectList(panels_interoperation, heading=_("Interoperation")),
            ObjectList(panels_formal_information, heading=_("Formal information")),
            ObjectList(panels_institutions, heading=_("Related Institutions")),
            ObjectList(panels_website, heading=_("Website")),
            ObjectList(panels_about, heading=_("About Journal")),
            ObjectList(panels_open_science, heading=_("Open Science")),
            ObjectList(panels_policy, heading=_("Journal Policy")),
        ]
    )

    class Meta:
        verbose_name = _("Journal")
        verbose_name_plural = _("Journals")
        indexes = [
            models.Index(
                fields=[
                    "official",
                ]
            ),
        ]

    @property
    def data(self):
        d = {}

        if self.official:
            d.update(self.official.data)

        d.update(
            {
                "journal__title": self.title,
                "journal__short_title": self.short_title,
                "journal__submission_online_url": self.submission_online_url,
            }
        )

        return d

    @classmethod
    def get(
        cls,
        official_journal,
    ):
        if official_journal:
            return cls.objects.get(official=official_journal)
        raise JournalGetError("Journal.get requires offical_journal parameter")

    @classmethod
    def create_or_update(
        cls,
        user,
        official_journal,
        title=None,
        short_title=None,
        other_titles=None,
        submission_online_url=None,
        open_access=None,
    ):
        try:
            obj = cls.get(official_journal)
            obj.updated_by = user
        except cls.DoesNotExist:
            obj = cls()
            obj.creator = user
        except (JournalGetError, cls.MultipleObjectsReturned) as e:
            raise JournalCreateOrUpdateError(
                _("Unable to create or update journal {}").format(e)
            )

        obj.official = official_journal or obj.official
        obj.title = title or obj.title
        obj.short_title = short_title or obj.short_title
        obj.submission_online_url = submission_online_url or obj.submission_online_url
        obj.open_access = open_access or obj.open_access
        obj.save()
        for scielo_j in SciELOJournal.objects.filter(journal=obj):
            obj.collection.add(scielo_j.collection)
<<<<<<< HEAD
=======
        
        if other_titles:
            obj.other_titles.set(other_titles)
>>>>>>> cde5f7a8

        return obj

    def __unicode__(self):
        return "%s" % self.official or ""

    def __str__(self):
        return "%s" % self.official or ""

    base_form_class = CoreAdminModelForm


class Mission(Orderable, RichTextWithLang, CommonControlField):
    journal = ParentalKey(Journal, on_delete=models.CASCADE, related_name="mission")

    class Meta:
        indexes = [
            models.Index(
                fields=[
                    "journal",
                ]
            ),
            models.Index(
                fields=[
                    "language",
                ]
            ),
        ]

    @property
    def data(self):
        d = {}

        if self.journal:
            d.update(self.journal.data)

        return d

    @classmethod
    def get(
        cls,
        journal,
        language,
    ):
        if journal and language:
            return cls.objects.filter(journal=journal, language=language)
        raise MissionGetError("Mission.get requires journal and language parameters")

    @classmethod
    def create_or_update(
        cls,
        user,
        journal,
        language,
        mission_rich_text,
    ):
        if not mission_rich_text:
            raise MissionCreateOrUpdateError(
                "Mission.create_or_update requires mission_rich_text parameter"
            )
        try:
            obj = cls.get(journal, language)
            obj.updated_by = user
        except IndexError:
            obj = cls()
            obj.creator = user
        except (MissionGetError, cls.MultipleObjectsReturned) as e:
            raise MissionCreateOrUpdateError(
                _("Unable to create or update journal {}").format(e)
            )
        obj.rich_text = mission_rich_text or obj.rich_text
        obj.language = language or obj.language
        obj.journal = journal or obj.journal
        obj.save()
        return obj


class Owner(Orderable, InstitutionHistory):
    page = ParentalKey(Journal, on_delete=models.CASCADE, related_name="owner")


class EditorialManager(Orderable, InstitutionHistory):
    page = ParentalKey(
        Journal, on_delete=models.CASCADE, related_name="editorialmanager"
    )


class Publisher(Orderable, InstitutionHistory):
    page = ParentalKey(Journal, on_delete=models.CASCADE, related_name="publisher")


class Sponsor(Orderable, InstitutionHistory):
    page = ParentalKey(Journal, on_delete=models.CASCADE, related_name="sponsor")


class JournalSocialNetwork(Orderable, SocialNetwork):
    page = ParentalKey(
        Journal, on_delete=models.CASCADE, related_name="journalsocialnetwork"
    )


class OpenData(Orderable, RichTextWithLang, CommonControlField):
    rich_text = RichTextField(
        null=True,
        blank=True,
        help_text=mark_safe(
            _(
                """Refers to sharing data, codes, methods and other materials used and 
            resulting from research that are usually the basis of the texts of articles published by journals. 
            Guide: <a target='_blank' href='https://wp.scielo.org/wp-content/uploads/Guia_TOP_pt.pdf'>https://wp.scielo.org/wp-content/uploads/Guia_TOP_pt.pdf</a>"""
            )
        ),
    )
    journal = ParentalKey(Journal, on_delete=models.CASCADE, related_name="open_data")


class Preprint(Orderable, RichTextWithLang, CommonControlField):
    rich_text = RichTextField(
        null=True,
        blank=True,
        help_text=_(
            """A preprint is defined as a manuscript ready for submission to a journal that is deposited 
            with trusted preprint servers before or in parallel with submission to a journal. 
            This practice joins that of continuous publication as mechanisms to speed up research communication. 
            Preprints share with journals the originality in the publication of articles and inhibit the use of 
            the double-blind procedure in the evaluation of manuscripts. 
            The use of preprints is an option and choice of the authors and it is up to the journals to adapt 
            their policies to accept the submission of manuscripts previously deposited in a preprints server 
            recognized by the journal."""
        ),
    )
    journal = ParentalKey(Journal, on_delete=models.CASCADE, related_name="preprint")


class History(Orderable, RichTextWithLang, CommonControlField):
    rich_text = RichTextField(
        null=True,
        blank=True,
        help_text=_(
            "Insert here a brief history with events and milestones in the trajectory of the journal"
        ),
    )
    journal = ParentalKey(Journal, on_delete=models.CASCADE, related_name="history")


class Focus(Orderable, RichTextWithLang, CommonControlField):
    rich_text = RichTextField(
        null=True,
        blank=True,
        help_text=_("Insert here the focus and scope of the journal"),
    )
    journal = ParentalKey(Journal, on_delete=models.CASCADE, related_name="focus")


class Review(Orderable, RichTextWithLang, CommonControlField):
    rich_text = RichTextField(
        null=True, blank=True, help_text=_("Brief description of the review flow")
    )
    journal = ParentalKey(Journal, on_delete=models.CASCADE, related_name="review")


class Ecommittee(Orderable, RichTextWithLang, CommonControlField):
    rich_text = RichTextField(
        null=True,
        blank=True,
        help_text=_(
            """Authors must attach a statement of approval from the ethics committee of 
            the institution responsible for approving the research"""
        ),
    )
    journal = ParentalKey(Journal, on_delete=models.CASCADE, related_name="ecommittee")


class Copyright(Orderable, RichTextWithLang, CommonControlField):
    rich_text = RichTextField(
        null=True,
        blank=True,
        help_text=_(
            """Describe the policy used by the journal on copyright issues. 
            We recommend that this section be in accordance with the recommendations of the SciELO criteria, 
            item 5.2.10.1.2. - Copyright"""
        ),
    )
    journal = ParentalKey(Journal, on_delete=models.CASCADE, related_name="copyright")


class WebsiteResponsibility(Orderable, RichTextWithLang, CommonControlField):
    rich_text = RichTextField(
        null=True,
        blank=True,
        help_text=_(
            """EX. DOAJ: Copyright terms applied to posted content must be clearly stated and separate 
            from copyright terms applied to the website"""
        ),
    )
    journal = ParentalKey(
        Journal, on_delete=models.CASCADE, related_name="website_responsibility"
    )


class AuthorResponsibility(Orderable, RichTextWithLang, CommonControlField):
    rich_text = RichTextField(
        null=True,
        blank=True,
        help_text=_(
            """The author's declaration of responsibility for the content published in 
            the journal that owns the copyright Ex. DOAJ: The terms of copyright must not contradict 
            the terms of the license or the terms of the open access policy. "All rights reserved" is 
            never appropriate for open access content"""
        ),
    )
    journal = ParentalKey(
        Journal, on_delete=models.CASCADE, related_name="author_responsibility"
    )


class Policies(Orderable, RichTextWithLang, CommonControlField):
    rich_text = RichTextField(
        null=True,
        blank=True,
        help_text=mark_safe(
            _(
                """Describe here how the journal will deal with ethical issues and/or 
            issues that may damage the journal's reputation. What is the journal's position regarding 
            the retraction policy that the journal will adopt in cases of misconduct. 
            Best practice guide: <a target='_blank' 
            href='https://wp.scielo.org/wp-content/uploads/Guia-de-Boas-Praticas-para-o-Fortalecimento-da-Etica-na-Publicacao-Cientifica.pdf'>
            https://wp.scielo.org/wp-content/uploads/Guia-de-Boas-Praticas-para-o-Fortalecimento-da-Etica-na-Publicacao-Cientifica.pdf</a>"""
            )
        ),
    )
    journal = ParentalKey(Journal, on_delete=models.CASCADE, related_name="policies")


class ConflictPolicy(Orderable, RichTextWithLang, CommonControlField):
    journal = ParentalKey(
        Journal, on_delete=models.CASCADE, related_name="conflict_policy"
    )


class SciELOJournal(CommonControlField, ClusterableModel, SocialNetwork):
    """
    A class used to represent a journal model designed in the SciELO context.

    Attributes
    ----------
    official : official journal class object
        journal model that contains only official data registered in the ISSN.

    Methods
    -------
    TODO
    """

    collection = models.ForeignKey(
        Collection,
        verbose_name=_("Collection"),
        on_delete=models.SET_NULL,
        related_name="+",
        null=True,
        blank=True,
    )
    journal = models.ForeignKey(
        Journal,
        verbose_name=_("Journal"),
        null=True,
        blank=True,
        on_delete=models.SET_NULL,
    )
    journal_acron = models.TextField(_("Journal Acronym"), null=True, blank=True)
    issn_scielo = models.CharField(
        _("ISSN SciELO"), max_length=9, null=True, blank=True
    )
    status = models.CharField(
        _("Status"), max_length=12, choices=choices.STATUS, null=True, blank=True
    )

    # TODO adicionar eventos de entrada e saída de coleção / refatorar journal_and_collection

    autocomplete_search_field = "journal_acron"

    def autocomplete_label(self):
        return str(self)

    class Meta:
        verbose_name = _("SciELO Journal")
        verbose_name_plural = _("SciELO Journals")
        index_together = [
            ["collection", "journal_acron"],
            ["collection", "issn_scielo"],
        ]

    def __unicode__(self):
        return f"{self.collection} {self.journal_acron or self.issn_scielo}"

    def __str__(self):
        return f"{self.collection} {self.journal_acron or self.issn_scielo}"

    base_form_class = CoreAdminModelForm

    panels = [
        AutocompletePanel("journal"),
        FieldPanel("journal_acron"),
        FieldPanel("issn_scielo"),
        AutocompletePanel("collection"),
        InlinePanel("journal_history", label="Jounal and History", classname="collapsed"),
    ]

    @classmethod
    def get(
        cls,
        collection,
        issn_scielo=None,
        journal_acron=None,
    ):
        if not collection:
            raise SciELOJournalGetError(
                "SciELOJournal.get requires collection parameter"
            )
        if issn_scielo:
            return cls.objects.get(collection=collection, issn_scielo=issn_scielo)
        if journal_acron:
            return cls.objects.get(collection=collection, journal_acron=journal_acron)
        raise SciELOJournalGetError(
            "SciELOJournal.get requires issn_scielo or journal_acron parameter"
        )

    @classmethod
    def create_or_update(
        cls,
        user,
        collection,
        issn_scielo=None,
        journal_acron=None,
        journal=None,
    ):
        try:
            obj = cls.get(
                collection, issn_scielo=issn_scielo, journal_acron=journal_acron
            )
            obj.updated_by = user
        except cls.DoesNotExist:
            obj = cls()
            obj.creator = user
        except (SciELOJournalGetError, cls.MultipleObjectsReturned) as e:
            raise SciELOJournalCreateOrUpdateError(
                _("Unable to create or update SciELO journal {}").format(e)
            )
        obj.issn_scielo = issn_scielo or obj.issn_scielo
        obj.journal_acron = journal_acron or obj.journal_acron
        obj.collection = collection or obj.collection
        obj.journal = journal or obj.journal
        obj.save()
        return obj


<<<<<<< HEAD
class JournalParallelTitles(TextWithLang):

    def __unicode__(self):
        return "%s (%s)" % (self.text, self.language)

    def __str__(self):
        return "%s (%s)" % (self.text, self.language)
=======
class SubjectDescriptor(CommonControlField):
    value = models.CharField(max_length=255, null=True, blank=True)

    def __str__(self):
        return f"{self.value}"


class Subject(CommonControlField):
    code = models.CharField(max_length=30, null=True, blank=True)
    value = models.CharField(max_length=100, null=True, blank=True)

    def __str__(self):
        return f"{self.value}"

    @classmethod
    def get(cls, code):
        if not code:
            raise ValueError("Subject.get requires code paramenter")
        return cls.objects.get(code=code)                
    
    @classmethod
    def create_or_update(
        cls,
        code,
        user,
    ):
        try:
            obj = cls.get(code=code)
        except cls.DoesNotExist:
            obj = cls()
            obj.code = code
            obj.creator = user
        # TODO
        # Melhorar com excecoes especificas.
        except Exception:
            raise Exception("Unable to create or update Subject")
        
        obj.value = dict(choices.STUDY_AREA)[code]
        obj.save()
        return obj


class WebOfKnowledge(CommonControlField):
    code = models.CharField(max_length=8, null=True, blank=True)
    value = models.CharField(max_length=100, null=True, blank=True)

    def __str__(self):
        return f"{self.code} - {self.value}"

    @classmethod
    def get(cls, code):
        if not code:
            raise ValueError("WebOfKnowledge.get requires code paramenter")
        return cls.objects.get(code=code)                
    
    @classmethod
    def create_or_update(
        cls,
        code,
        user,
    ):
        try:
            obj = cls.get(code=code)
        except cls.DoesNotExist:
            obj = cls()
            obj.code = code
            obj.creator = user
        # TODO
        # Melhorar com excecoes especificas.
        except Exception:
            raise Exception("Unable to create or update WebOfKnowledge")
        
        obj.value = dict(choices.WOS_DB)[code]
        obj.save()
        return obj


class WebOfKnowledgeSubjectCategory(CommonControlField):
    value = models.CharField(max_length=100, null=True, blank=True)

    def __str__(self):
        return f"{self.value}"


class Standard(CommonControlField):
    code = models.CharField(max_length=7, null=True, blank=True)
    value = models.TextField(null=True, blank=True)

    def __str__(self):
        return f"{self.code} - {self.value}"

    @classmethod
    def get(cls, code):
        if not code:
            raise ValueError("Standard.get requires code paramenter")
        return cls.objects.get(code=code)                
    
    @classmethod
    def create_or_update(
        cls,
        code,
        user,
    ):
        try:
            obj = cls.get(code=code)
        except cls.DoesNotExist:
            obj = cls()
            obj.code = code
            obj.creator = user
        # TODO
        # Melhorar com excecoes especificas.
        except Exception:
            raise Exception("Unable to create or update Standard")
        
        obj.value = dict(choices.STANDARD)[code]
        obj.save()
        return obj


class IndexedAt(CommonControlField):
    name = models.TextField(_("Name"), null=True, blank=False)
    acronym = models.TextField(_("Acronym"), null=True, blank=False)
    url = models.URLField(_("URL"), max_length=500, null=True, blank=False)
    description = models.TextField(_("Description"), null=True, blank=False)
    type = models.CharField(
        _("Type"), max_length=20, choices=choices.TYPE, null=True, blank=False
    )

    panels = [
        FieldPanel("name"),
        FieldPanel("acronym"),
        FieldPanel("url"),
        FieldPanel("description"),
        FieldPanel("type"),
    ]

    def __str__(self):
        return f"{self.acronym} - {self.name}"
    
    @classmethod
    def get(
        cls,
        name,
        acronym,
        ):
        if name:
            return cls.objects.get(name=name)
        if acronym:
            return cls.objects.get(acronym)
        raise Exception("IndexedAt.get requires name or acronym paraments")
    

    @classmethod
    def create_or_update(
        cls,
        user,
        name=None,
        acronym=None,
        description=None,
        url=None,
        type=None,
    ):
        try:
            obj = cls.get(name=name, acronym=acronym)
        except cls.DoesNotExist:
            obj = cls()
            obj.name = name
            obj.acronym = acronym
            obj.creator = user
        # TODO
        # Melhorar com excecoes especificas.
        except Exception:
            raise Exception("Unable to create or update IndexedAt")
        
        obj.description = description
        obj.url = url
        obj.type = type
        obj.save()

        return obj
>>>>>>> cde5f7a8
<|MERGE_RESOLUTION|>--- conflicted
+++ resolved
@@ -575,12 +575,9 @@
         obj.save()
         for scielo_j in SciELOJournal.objects.filter(journal=obj):
             obj.collection.add(scielo_j.collection)
-<<<<<<< HEAD
-=======
         
         if other_titles:
             obj.other_titles.set(other_titles)
->>>>>>> cde5f7a8
 
         return obj
 
@@ -937,7 +934,6 @@
         return obj
 
 
-<<<<<<< HEAD
 class JournalParallelTitles(TextWithLang):
 
     def __unicode__(self):
@@ -945,7 +941,6 @@
 
     def __str__(self):
         return "%s (%s)" % (self.text, self.language)
-=======
 class SubjectDescriptor(CommonControlField):
     value = models.CharField(max_length=255, null=True, blank=True)
 
@@ -1125,5 +1120,4 @@
         obj.type = type
         obj.save()
 
-        return obj
->>>>>>> cde5f7a8
+        return obj
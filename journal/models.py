from django.db import models
from django.utils.safestring import mark_safe
from django.utils.translation import gettext_lazy as _
from modelcluster.fields import ParentalKey
from modelcluster.models import ClusterableModel
from wagtail.admin.panels import FieldPanel, InlinePanel, ObjectList, TabbedInterface
from wagtailautocomplete.edit_handlers import AutocompletePanel
from wagtail.fields import RichTextField
from wagtail.models import Orderable

from collection.models import Collection
from core.forms import CoreAdminModelForm
from core.models import CommonControlField, RichTextWithLang
from institution.models import InstitutionHistory
from vocabulary.models import Vocabulary
from core.models import Language
from reference.models import JournalTitle

from journal.exceptions import (
    JournalCreateOrUpdateError,
    JournalGetError,
    MissionCreateOrUpdateError,
    MissionGetError,
    OfficialJournalCreateOrUpdateError,
    OfficialJournalGetError,
    SciELOJournalCreateOrUpdateError,
    SciELOJournalGetError,
)

from . import choices


class OfficialJournal(CommonControlField):
    """
    Class that represent the Official Journal
    """

    title = models.TextField(_("Official Title"), null=True, blank=True)
    foundation_year = models.CharField(
        _("Foundation Year"), max_length=4, null=True, blank=True
    )
    issn_print = models.CharField(_("ISSN Print"), max_length=9, null=True, blank=True)
    issn_electronic = models.CharField(
        _("ISSN Eletronic"), max_length=9, null=True, blank=True
    )
    issnl = models.CharField(_("ISSNL"), max_length=9, null=True, blank=True)

    class Meta:
        verbose_name = _("Official Journal")
        verbose_name_plural = _("Official Journals")
        indexes = [
            models.Index(
                fields=[
                    "title",
                ]
            ),
            models.Index(
                fields=[
                    "foundation_year",
                ]
            ),
            models.Index(
                fields=[
                    "issn_print",
                ]
            ),
            models.Index(
                fields=[
                    "issn_electronic",
                ]
            ),
            models.Index(
                fields=[
                    "issnl",
                ]
            ),
        ]

    def __unicode__(self):
        return "%s - %s" % (self.issnl, self.title) or ""

    def __str__(self):
        return "%s - %s" % (self.issnl, self.title) or ""

    @property
    def data(self):
        d = {
            "official_journal__title": self.title,
            "official_journal__foundation_year": self.foundation_year,
            "official_journal__issn_print": self.issn_print,
            "official_journal__issn_electronic": self.issn_electronic,
            "official_journal__issnl": self.issnl,
        }
        return d

    @classmethod
    def get(cls, issn_print=None, issn_electronic=None, issnl=None):
        if issn_electronic:
            return cls.objects.get(issn_electronic=issn_electronic)
        if issn_print:
            return cls.objects.get(issn_print=issn_print)
        if issnl:
            return cls.objects.get(issnl=issnl)
        raise OfficialJournalGetError(
            "OfficialJournal.get requires issn_print or issn_electronic or issnl"
        )

    @classmethod
    def create_or_update(
        cls,
        user,
        issn_print=None,
        issn_electronic=None,
        issnl=None,
        title=None,
        foundation_year=None,
    ):
        try:
            obj = cls.get(
                issn_print=issn_print, issn_electronic=issn_electronic, issnl=issnl
            )
            obj.updated_by = user
        except cls.DoesNotExist:
            obj = cls()
            obj.creator = user
        except (OfficialJournalGetError, cls.MultipleObjectsReturned) as e:
            raise OfficialJournalCreateOrUpdateError(
                _("Unable to create or update official journal {}").format(e)
            )

        obj.issnl = issnl or obj.issnl
        obj.issn_electronic = issn_electronic or obj.issn_electronic
        obj.issn_print = issn_print or obj.issn_print
        obj.foundation_year = foundation_year or obj.foundation_year
        obj.title = title or obj.title
        obj.save()

        return obj

    base_form_class = CoreAdminModelForm


class SocialNetwork(models.Model):
    name = models.TextField(
        _("Name"), choices=choices.SOCIAL_NETWORK_NAMES, null=True, blank=True
    )
    url = models.URLField(_("URL"), null=True, blank=True)

    panels = [FieldPanel("name"), FieldPanel("url")]

    class Meta:
        verbose_name = _("Social Network")
        verbose_name_plural = _("Social Networks")
        indexes = [
            models.Index(
                fields=[
                    "name",
                ]
            ),
            models.Index(
                fields=[
                    "url",
                ]
            ),
        ]
        abstract = True

    @property
    def data(self):
        d = {"social_network__name": self.name, "social_network__url": self.url}

        return d


class Journal(CommonControlField, ClusterableModel):
    """
    A class used to represent a journal model designed in the SciELO context.

    Attributes
    ----------
    official : official journal class object
        journal model that contains only official data registered in the ISSN.

    Methods
    -------
    TODO
    """

    official = models.ForeignKey(
        OfficialJournal,
        verbose_name=_("Official Journal"),
        null=True,
        blank=True,
        on_delete=models.SET_NULL,
    )
    title = models.TextField(_("Journal Title"), null=True, blank=True)
    short_title = models.TextField(_("Short Title"), null=True, blank=True)
    other_titles = models.ManyToManyField(
        JournalTitle,
        verbose_name=_("Other titles")
    )
    logo = models.ForeignKey(
        "wagtailimages.Image",
        on_delete=models.SET_NULL,
        related_name="+",
        null=True,
        blank=True,
    )
    submission_online_url = models.URLField(
        _("Submission online URL"), null=True, blank=True
    )

    collection = models.ManyToManyField(
        Collection,
        verbose_name=_("Collection"),
    )

    open_access = models.CharField(
        _("Open Access status"),
        max_length=10,
        choices=choices.OA_STATUS,
        null=True,
        blank=True,
    )

    url_oa = models.URLField(
        _("Open Science accordance form"),
        null=True,
        blank=True,
        help_text=mark_safe(
            _(
                """Suggested form: <a target='_blank' href='https://wp.scielo.org/wp-content/uploads/Formulario-de-Conformidade-Ciencia-Aberta.docx'>https://wp.scielo.org/wp-content/uploads/Formulario-de-Conformidade-Ciencia-Aberta.docx</a>"""
            )
        ),
    )
    journal_url = models.URLField(
        _("Journal Url"),
        null=True,
        blank=True,
    )
    frequency = models.CharField(
        _("Frequency"),
        max_length=4,
        choices=choices.FREQUENCY,
        null=True,
        blank=True,
    )
    publishing_model = models.CharField(
        _("Publishing Model"),
        max_length=16,
        choices=choices.PUBLISHING_MODEL,
        null=True,
        blank=True,
    )
    subject_descriptor = models.ManyToManyField(
        "SubjectDescriptor",
        verbose_name=_("Subject Descriptors"),
    )
    subject = models.ManyToManyField(
        "Subject",
        verbose_name=_("Study Areas"),
    )
    wos_db = models.ManyToManyField(
        "WebOfKnowledge",
        verbose_name=_("Web of Knowledge Databases"),
    )
    wos_area = models.ManyToManyField(
        "WebOfKnowledgeSubjectCategory",
        verbose_name=_("Web of Knowledge Subject Categories"),
    )
    text_language = models.ManyToManyField(
        Language,
        verbose_name=_("Text Languages"),
        related_name="text_language",
    )
    abstract_language = models.ManyToManyField(
        Language,
        verbose_name=_("Abstract Languages"),
        related_name="abstract_language",
    )
    standard = models.ForeignKey(
        "Standard",
        on_delete=models.SET_NULL,
        null=True,
        blank=True,
    )
    alphabet = models.CharField(
        _("Alphabet"),
        max_length=4,
        choices=choices.ALPHABET_OF_TITLE,
        null=True,
        blank=True,
    )
    type_of_literature = models.CharField(
        _("Type of Literature"),
        max_length=4,
        choices=choices.LITERATURE_TYPE,
        null=True,
        blank=True,
    )
    treatment_level = models.CharField(
<<<<<<< HEAD
        _("Treatment Level"),
=======
        _("Type of Literature"),
>>>>>>> f38417d3
        max_length=4,
        choices=choices.TREATMENT_LEVEL,
        null=True,
        blank=True,
    )
    level_of_publication = models.CharField(
        _("Level of Publication"),
        max_length=2,
        choices=choices.PUBLICATION_LEVEL,
        null=True,
        blank=True,
    )
    national_code = models.TextField(
        _("National Code"),
        null=True,
        blank=True,
    )
    classification = models.TextField(
        _("Classification"),
        null=True,
        blank=True,
    )
    vocabulary = models.ForeignKey(
        Vocabulary,
        on_delete=models.SET_NULL,
        null=True,
        blank=True,
    )
    indexed_at = models.ManyToManyField(
        "IndexedAt",
    )
    secs_code = models.TextField(
        _("Secs Code"),
        null=True,
        blank=True,
    )
    medline_code = models.TextField(
        _("Medline Code"),
        null=True,
        blank=True,
    )
    medline_short_title = models.TextField(
        _("Medline Code"),
        null=True,
        blank=True,
    )  # (no xml é abbrev-journal-title do tipo nlm-title)

    panels_titles = [
        FieldPanel("title"),
        FieldPanel("short_title"),
        AutocompletePanel("other_titles"), 
    ]

    panels_scope = [
        InlinePanel("mission", label=_("Mission"), classname="collapsed"),
<<<<<<< HEAD
        FieldPanel("subject_descriptor"),
        FieldPanel("subject"),
        FieldPanel("wos_db"),
        FieldPanel("wos_area"),
=======
        AutocompletePanel("subject_descriptor"),
        AutocompletePanel("subject"),
        AutocompletePanel("wos_db"),
        AutocompletePanel("wos_area"),
>>>>>>> f38417d3
    ]

    panels_formal_information = [
        FieldPanel("frequency"),
        FieldPanel("publishing_model"),
        FieldPanel("text_language"),
        FieldPanel("abstract_language"),
        FieldPanel("standard"),
        AutocompletePanel("vocabulary"),
        FieldPanel("alphabet"),
        FieldPanel("classification"),
        FieldPanel("national_code"),
        FieldPanel("type_of_literature"),
        FieldPanel("treatment_level"),
        FieldPanel("level_of_publication"),
    ]

    panels_interoperation = [
        FieldPanel("secs_code"),
        FieldPanel("medline_code"),
        FieldPanel("medline_short_title"),
        AutocompletePanel("indexed_at"),
    ]

    panels_identification = [
        AutocompletePanel("official"),
        AutocompletePanel("collection"),
    ]

    panels_institutions = [
        InlinePanel("owner", label=_("Owner"), classname="collapsed"),
        InlinePanel(
            "editorialmanager", label=_("Editorial Manager"), classname="collapsed"
        ),
        InlinePanel("publisher", label=_("Publisher"), classname="collapsed"),
        InlinePanel("sponsor", label=_("Sponsor"), classname="collapsed"),
    ]

    panels_website = [
        FieldPanel("logo", heading=_("Logo")),
        FieldPanel("submission_online_url"),
        InlinePanel("journalsocialnetwork", label=_("Social Network")),
    ]

    panels_about = [
        InlinePanel("history", label=_("Brief History"), classname="collapsed"),
        InlinePanel("focus", label=_("Focus and Scope"), classname="collapsed"),
    ]

    panels_open_science = [
        FieldPanel("open_access"),
        FieldPanel("url_oa"),
    ]

    panels_policy = [
        InlinePanel("open_data", label=_("Open data"), classname="collapsed"),
        InlinePanel("preprint", label=_("Preprint"), classname="collapsed"),
        InlinePanel("review", label=_("Peer review"), classname="collapsed"),
        InlinePanel("ecommittee", label=_("Ethics Committee"), classname="collapsed"),
        InlinePanel("copyright", label=_("Copyright"), classname="collapsed"),
        InlinePanel(
            "website_responsibility",
            label=_("Intellectual Property / Terms of use / Website responsibility"),
            classname="collapsed",
        ),
        InlinePanel(
            "author_responsibility",
            label=_("Intellectual Property / Terms of use / Author responsibility"),
            classname="collapsed",
        ),
        InlinePanel(
            "policies",
            label=_("Retraction Policy | Ethics and Misconduct Policy"),
            classname="collapsed",
        ),
        InlinePanel(
            "conflict_policy",
            label=_("Conflict of interest policy"),
            classname="collapsed",
        ),
    ]

    edit_handler = TabbedInterface(
        [
            ObjectList(panels_titles, heading=_("Titles")),
            ObjectList(panels_identification, heading=_("Identification")),
            ObjectList(panels_scope, heading=_("Scope")),
            ObjectList(panels_interoperation, heading=_("Interoperation")),
            ObjectList(panels_formal_information, heading=_("Formal information")),
            ObjectList(panels_institutions, heading=_("Related Institutions")),
            ObjectList(panels_website, heading=_("Website")),
            ObjectList(panels_about, heading=_("About Journal")),
            ObjectList(panels_open_science, heading=_("Open Science")),
            ObjectList(panels_policy, heading=_("Journal Policy")),
        ]
    )

    class Meta:
        verbose_name = _("Journal")
        verbose_name_plural = _("Journals")
        indexes = [
            models.Index(
                fields=[
                    "official",
                ]
            ),
        ]

    @property
    def data(self):
        d = {}

        if self.official:
            d.update(self.official.data)

        d.update(
            {
                "journal__title": self.title,
                "journal__short_title": self.short_title,
                "journal__submission_online_url": self.submission_online_url,
            }
        )

        return d

    @classmethod
    def get(
        cls,
        official_journal,
    ):
        if official_journal:
            return cls.objects.get(official=official_journal)
        raise JournalGetError("Journal.get requires offical_journal parameter")

    @classmethod
    def create_or_update(
        cls,
        user,
        official_journal,
        title=None,
        short_title=None,
        submission_online_url=None,
        open_access=None,
    ):
        try:
            obj = cls.get(official_journal)
            obj.updated_by = user
        except cls.DoesNotExist:
            obj = cls()
            obj.creator = user
        except (JournalGetError, cls.MultipleObjectsReturned) as e:
            raise JournalCreateOrUpdateError(
                _("Unable to create or update journal {}").format(e)
            )

        obj.official = official_journal or obj.official
        obj.title = title or obj.title
        obj.short_title = short_title or obj.short_title
        obj.submission_online_url = submission_online_url or obj.submission_online_url
        obj.open_access = open_access or obj.open_access

        obj.save()
        for scielo_j in SciELOJournal.objects.filter(journal=obj):
            obj.collection.add(scielo_j.collection)

        return obj

    def __unicode__(self):
        return "%s" % self.official or ""

    def __str__(self):
        return "%s" % self.official or ""

    base_form_class = CoreAdminModelForm


class Mission(Orderable, RichTextWithLang, CommonControlField):
    journal = ParentalKey(Journal, on_delete=models.CASCADE, related_name="mission")

    class Meta:
        indexes = [
            models.Index(
                fields=[
                    "journal",
                ]
            ),
            models.Index(
                fields=[
                    "language",
                ]
            ),
        ]

    @property
    def data(self):
        d = {}

        if self.journal:
            d.update(self.journal.data)

        return d

    @classmethod
    def get(
        cls,
        journal,
        language,
    ):
        if journal and language:
            return cls.objects.filter(journal=journal, language=language)
        raise MissionGetError("Mission.get requires journal and language parameters")

    @classmethod
    def create_or_update(
        cls,
        user,
        journal,
        language,
        mission_rich_text,
    ):
        if not mission_rich_text:
            raise MissionCreateOrUpdateError(
                "Mission.create_or_update requires mission_rich_text parameter"
            )
        try:
            obj = cls.get(journal, language)
            obj.updated_by = user
        except IndexError:
            obj = cls()
            obj.creator = user
        except (MissionGetError, cls.MultipleObjectsReturned) as e:
            raise MissionCreateOrUpdateError(
                _("Unable to create or update journal {}").format(e)
            )
        obj.rich_text = mission_rich_text or obj.rich_text
        obj.language = language or obj.language
        obj.journal = journal or obj.journal
        obj.save()
        return obj


class Owner(Orderable, InstitutionHistory):
    page = ParentalKey(Journal, on_delete=models.CASCADE, related_name="owner")


class EditorialManager(Orderable, InstitutionHistory):
    page = ParentalKey(
        Journal, on_delete=models.CASCADE, related_name="editorialmanager"
    )


class Publisher(Orderable, InstitutionHistory):
    page = ParentalKey(Journal, on_delete=models.CASCADE, related_name="publisher")


class Sponsor(Orderable, InstitutionHistory):
    page = ParentalKey(Journal, on_delete=models.CASCADE, related_name="sponsor")


class JournalSocialNetwork(Orderable, SocialNetwork):
    page = ParentalKey(
        Journal, on_delete=models.CASCADE, related_name="journalsocialnetwork"
    )


class OpenData(Orderable, RichTextWithLang, CommonControlField):
    rich_text = RichTextField(
        null=True,
        blank=True,
        help_text=mark_safe(
            _(
                """Refers to sharing data, codes, methods and other materials used and 
            resulting from research that are usually the basis of the texts of articles published by journals. 
            Guide: <a target='_blank' href='https://wp.scielo.org/wp-content/uploads/Guia_TOP_pt.pdf'>https://wp.scielo.org/wp-content/uploads/Guia_TOP_pt.pdf</a>"""
            )
        ),
    )
    journal = ParentalKey(Journal, on_delete=models.CASCADE, related_name="open_data")


class Preprint(Orderable, RichTextWithLang, CommonControlField):
    rich_text = RichTextField(
        null=True,
        blank=True,
        help_text=_(
            """A preprint is defined as a manuscript ready for submission to a journal that is deposited 
            with trusted preprint servers before or in parallel with submission to a journal. 
            This practice joins that of continuous publication as mechanisms to speed up research communication. 
            Preprints share with journals the originality in the publication of articles and inhibit the use of 
            the double-blind procedure in the evaluation of manuscripts. 
            The use of preprints is an option and choice of the authors and it is up to the journals to adapt 
            their policies to accept the submission of manuscripts previously deposited in a preprints server 
            recognized by the journal."""
        ),
    )
    journal = ParentalKey(Journal, on_delete=models.CASCADE, related_name="preprint")


class History(Orderable, RichTextWithLang, CommonControlField):
    rich_text = RichTextField(
        null=True,
        blank=True,
        help_text=_(
            "Insert here a brief history with events and milestones in the trajectory of the journal"
        ),
    )
    journal = ParentalKey(Journal, on_delete=models.CASCADE, related_name="history")


class Focus(Orderable, RichTextWithLang, CommonControlField):
    rich_text = RichTextField(
        null=True,
        blank=True,
        help_text=_("Insert here the focus and scope of the journal"),
    )
    journal = ParentalKey(Journal, on_delete=models.CASCADE, related_name="focus")


class Review(Orderable, RichTextWithLang, CommonControlField):
    rich_text = RichTextField(
        null=True, blank=True, help_text=_("Brief description of the review flow")
    )
    journal = ParentalKey(Journal, on_delete=models.CASCADE, related_name="review")


class Ecommittee(Orderable, RichTextWithLang, CommonControlField):
    rich_text = RichTextField(
        null=True,
        blank=True,
        help_text=_(
            """Authors must attach a statement of approval from the ethics committee of 
            the institution responsible for approving the research"""
        ),
    )
    journal = ParentalKey(Journal, on_delete=models.CASCADE, related_name="ecommittee")


class Copyright(Orderable, RichTextWithLang, CommonControlField):
    rich_text = RichTextField(
        null=True,
        blank=True,
        help_text=_(
            """Describe the policy used by the journal on copyright issues. 
            We recommend that this section be in accordance with the recommendations of the SciELO criteria, 
            item 5.2.10.1.2. - Copyright"""
        ),
    )
    journal = ParentalKey(Journal, on_delete=models.CASCADE, related_name="copyright")


class WebsiteResponsibility(Orderable, RichTextWithLang, CommonControlField):
    rich_text = RichTextField(
        null=True,
        blank=True,
        help_text=_(
            """EX. DOAJ: Copyright terms applied to posted content must be clearly stated and separate 
            from copyright terms applied to the website"""
        ),
    )
    journal = ParentalKey(
        Journal, on_delete=models.CASCADE, related_name="website_responsibility"
    )


class AuthorResponsibility(Orderable, RichTextWithLang, CommonControlField):
    rich_text = RichTextField(
        null=True,
        blank=True,
        help_text=_(
            """The author's declaration of responsibility for the content published in 
            the journal that owns the copyright Ex. DOAJ: The terms of copyright must not contradict 
            the terms of the license or the terms of the open access policy. "All rights reserved" is 
            never appropriate for open access content"""
        ),
    )
    journal = ParentalKey(
        Journal, on_delete=models.CASCADE, related_name="author_responsibility"
    )


class Policies(Orderable, RichTextWithLang, CommonControlField):
    rich_text = RichTextField(
        null=True,
        blank=True,
        help_text=mark_safe(
            _(
                """Describe here how the journal will deal with ethical issues and/or 
            issues that may damage the journal's reputation. What is the journal's position regarding 
            the retraction policy that the journal will adopt in cases of misconduct. 
            Best practice guide: <a target='_blank' 
            href='https://wp.scielo.org/wp-content/uploads/Guia-de-Boas-Praticas-para-o-Fortalecimento-da-Etica-na-Publicacao-Cientifica.pdf'>
            https://wp.scielo.org/wp-content/uploads/Guia-de-Boas-Praticas-para-o-Fortalecimento-da-Etica-na-Publicacao-Cientifica.pdf</a>"""
            )
        ),
    )
    journal = ParentalKey(Journal, on_delete=models.CASCADE, related_name="policies")


class ConflictPolicy(Orderable, RichTextWithLang, CommonControlField):
    journal = ParentalKey(
        Journal, on_delete=models.CASCADE, related_name="conflict_policy"
    )


class SciELOJournal(CommonControlField, ClusterableModel, SocialNetwork):
    """
    A class used to represent a journal model designed in the SciELO context.

    Attributes
    ----------
    official : official journal class object
        journal model that contains only official data registered in the ISSN.

    Methods
    -------
    TODO
    """

    collection = models.ForeignKey(
        Collection,
        verbose_name=_("Collection"),
        on_delete=models.SET_NULL,
        related_name="+",
        null=True,
        blank=True,
    )
    journal = models.ForeignKey(
        Journal,
        verbose_name=_("Journal"),
        null=True,
        blank=True,
        on_delete=models.SET_NULL,
    )
    journal_acron = models.TextField(_("Journal Acronym"), null=True, blank=True)
    issn_scielo = models.CharField(
        _("ISSN SciELO"), max_length=9, null=True, blank=True
    )
    status = models.CharField(
        _("Status"), max_length=12, choices=choices.STATUS, null=True, blank=True
    )

    # TODO adicionar eventos de entrada e saída de coleção / refatorar journal_and_collection

    autocomplete_search_field = "journal_acron"

    def autocomplete_label(self):
        return str(self)

    class Meta:
        verbose_name = _("SciELO Journal")
        verbose_name_plural = _("SciELO Journals")
        index_together = [
            ["collection", "journal_acron"],
            ["collection", "issn_scielo"],
        ]

    def __unicode__(self):
        return f"{self.collection} {self.journal_acron or self.issn_scielo}"

    def __str__(self):
        return f"{self.collection} {self.journal_acron or self.issn_scielo}"

    base_form_class = CoreAdminModelForm

    panels = [
        AutocompletePanel("journal"),
        FieldPanel("journal_acron"),
        FieldPanel("issn_scielo"),
        AutocompletePanel("collection"),
        InlinePanel("journal_history", label="Jounal and History", classname="collapsed"),
    ]

    @classmethod
    def get(
        cls,
        collection,
        issn_scielo=None,
        journal_acron=None,
    ):
        if not collection:
            raise SciELOJournalGetError(
                "SciELOJournal.get requires collection parameter"
            )
        if issn_scielo:
            return cls.objects.get(collection=collection, issn_scielo=issn_scielo)
        if journal_acron:
            return cls.objects.get(collection=collection, journal_acron=journal_acron)
        raise SciELOJournalGetError(
            "SciELOJournal.get requires issn_scielo or journal_acron parameter"
        )

    @classmethod
    def create_or_update(
        cls,
        user,
        collection,
        issn_scielo=None,
        journal_acron=None,
        journal=None,
    ):
        try:
            obj = cls.get(
                collection, issn_scielo=issn_scielo, journal_acron=journal_acron
            )
            obj.updated_by = user
        except cls.DoesNotExist:
            obj = cls()
            obj.creator = user
        except (SciELOJournalGetError, cls.MultipleObjectsReturned) as e:
            raise SciELOJournalCreateOrUpdateError(
                _("Unable to create or update SciELO journal {}").format(e)
            )
        obj.issn_scielo = issn_scielo or obj.issn_scielo
        obj.journal_acron = journal_acron or obj.journal_acron
        obj.collection = collection or obj.collection
        obj.journal = journal or obj.journal
        obj.save()
        return obj


class SubjectDescriptor(CommonControlField):
<<<<<<< HEAD
    value = models.CharField(max_length=255, null=True, blank=True)
=======
    value = models.CharField(max_length=100, null=True, blank=True)
>>>>>>> f38417d3

    def __str__(self):
        return f"{self.value}"


class Subject(CommonControlField):
    code = models.CharField(max_length=30, null=True, blank=True)
    value = models.CharField(max_length=100, null=True, blank=True)

    def __str__(self):
<<<<<<< HEAD
        return f"{self.value}"

    @classmethod
    def get(cls, code):
        if not code:
            raise ValueError("Subject.get requires code paramenter")
        return cls.objects.get(code=code)                
    
    @classmethod
    def create_or_update(
        cls,
        code,
        user,
    ):
        try:
            obj = cls.get(code=code)
        except cls.DoesNotExist:
            obj = cls()
            obj.code = code
            obj.creator = user
        # TODO
        # Melhorar com excecoes especificas.
        except Exception:
            raise Exception("Unable to create or update Subject")
        
        obj.value = dict(choices.STUDY_AREA)[code]
        obj.save()
        return obj
        
=======
        return f"{self.code} - {self.value}"

>>>>>>> f38417d3

class WebOfKnowledge(CommonControlField):
    code = models.CharField(max_length=8, null=True, blank=True)
    value = models.CharField(max_length=100, null=True, blank=True)

    def __str__(self):
        return f"{self.code} - {self.value}"


<<<<<<< HEAD
    @classmethod
    def get(cls, code):
        if not code:
            raise ValueError("WebOfKnowledge.get requires code paramenter")
        return cls.objects.get(code=code)                
    
    @classmethod
    def create_or_update(
        cls,
        code,
        user,
    ):
        try:
            obj = cls.get(code=code)
        except cls.DoesNotExist:
            obj = cls()
            obj.code = code
            obj.creator = user
        # TODO
        # Melhorar com excecoes especificas.
        except Exception:
            raise Exception("Unable to create or update WebOfKnowledge")
        
        obj.value = dict(choices.WOS_DB)[code]
        obj.save()
        return obj


=======
>>>>>>> f38417d3
class WebOfKnowledgeSubjectCategory(CommonControlField):
    value = models.CharField(max_length=100, null=True, blank=True)

    def __str__(self):
        return f"{self.value}"


class Standard(CommonControlField):
    code = models.CharField(max_length=7, null=True, blank=True)
    value = models.TextField(null=True, blank=True)

    def __str__(self):
        return f"{self.code} - {self.value}"
<<<<<<< HEAD
    
    @classmethod
    def get(cls, code):
        if not code:
            raise ValueError("Standard.get requires code paramenter")
        return cls.objects.get(code=code)                
    
    @classmethod
    def create_or_update(
        cls,
        code,
        user,
    ):
        try:
            obj = cls.get(code=code)
        except cls.DoesNotExist:
            obj = cls()
            obj.code = code
            obj.creator = user
        # TODO
        # Melhorar com excecoes especificas.
        except Exception:
            raise Exception("Unable to create or update Standard")
        
        obj.value = dict(choices.STANDARD)[code]
        obj.save()
        return obj
=======
>>>>>>> f38417d3


class IndexedAt(CommonControlField):
    name = models.TextField(_("Name"), null=True, blank=False)
    acronym = models.TextField(_("Acronym"), null=True, blank=False)
    url = models.URLField(_("URL"), max_length=255, null=True, blank=False)
    description = models.TextField(_("Description"), null=True, blank=False)
    type = models.CharField(
        _("Type"), max_length=20, choices=choices.TYPE, null=True, blank=False
    )

    panels = [
        FieldPanel("name"),
        FieldPanel("acronym"),
        FieldPanel("url"),
        FieldPanel("description"),
        FieldPanel("type"),
    ]<|MERGE_RESOLUTION|>--- conflicted
+++ resolved
@@ -299,11 +299,7 @@
         blank=True,
     )
     treatment_level = models.CharField(
-<<<<<<< HEAD
         _("Treatment Level"),
-=======
-        _("Type of Literature"),
->>>>>>> f38417d3
         max_length=4,
         choices=choices.TREATMENT_LEVEL,
         null=True,
@@ -359,17 +355,10 @@
 
     panels_scope = [
         InlinePanel("mission", label=_("Mission"), classname="collapsed"),
-<<<<<<< HEAD
         FieldPanel("subject_descriptor"),
         FieldPanel("subject"),
         FieldPanel("wos_db"),
         FieldPanel("wos_area"),
-=======
-        AutocompletePanel("subject_descriptor"),
-        AutocompletePanel("subject"),
-        AutocompletePanel("wos_db"),
-        AutocompletePanel("wos_area"),
->>>>>>> f38417d3
     ]
 
     panels_formal_information = [
@@ -891,11 +880,7 @@
 
 
 class SubjectDescriptor(CommonControlField):
-<<<<<<< HEAD
     value = models.CharField(max_length=255, null=True, blank=True)
-=======
-    value = models.CharField(max_length=100, null=True, blank=True)
->>>>>>> f38417d3
 
     def __str__(self):
         return f"{self.value}"
@@ -906,7 +891,6 @@
     value = models.CharField(max_length=100, null=True, blank=True)
 
     def __str__(self):
-<<<<<<< HEAD
         return f"{self.value}"
 
     @classmethod
@@ -935,11 +919,7 @@
         obj.value = dict(choices.STUDY_AREA)[code]
         obj.save()
         return obj
-        
-=======
-        return f"{self.code} - {self.value}"
-
->>>>>>> f38417d3
+
 
 class WebOfKnowledge(CommonControlField):
     code = models.CharField(max_length=8, null=True, blank=True)
@@ -948,8 +928,6 @@
     def __str__(self):
         return f"{self.code} - {self.value}"
 
-
-<<<<<<< HEAD
     @classmethod
     def get(cls, code):
         if not code:
@@ -978,8 +956,6 @@
         return obj
 
 
-=======
->>>>>>> f38417d3
 class WebOfKnowledgeSubjectCategory(CommonControlField):
     value = models.CharField(max_length=100, null=True, blank=True)
 
@@ -993,8 +969,7 @@
 
     def __str__(self):
         return f"{self.code} - {self.value}"
-<<<<<<< HEAD
-    
+
     @classmethod
     def get(cls, code):
         if not code:
@@ -1021,8 +996,6 @@
         obj.value = dict(choices.STANDARD)[code]
         obj.save()
         return obj
-=======
->>>>>>> f38417d3
 
 
 class IndexedAt(CommonControlField):

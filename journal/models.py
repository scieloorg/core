--- conflicted
+++ resolved
@@ -1516,6 +1516,7 @@
     ) 
 
     base_form_class = CoreAdminModelForm
+    
     panels = [
         FieldPanel("year"),
         FieldPanel("month"),
@@ -1548,73 +1549,8 @@
         return d
 
     def __str__(self):
-        return "%s %s %s/%s/%s" % (
-            self.event_type,
-            self.interruption_reason,
-            self.year,
-            self.month,
-            self.day or "00",
-        )
-
-<<<<<<< HEAD
-    base_form_class = CoreAdminModelForm
-
-
-class AMJournal(CommonControlField):
-    """
-        Modelo que representa a coleta de dados de Journal na API Article Meta.
-        
-        from:
-            https://articlemeta.scielo.org/api/v1/journal/?collection={collection}&issn={issn}"
-    """
-
-    collection = models.ForeignKey(
-        Collection,
-        verbose_name=_("Collection"),
-        on_delete=models.SET_NULL,
-        related_name="+",
-        null=True,
-        blank=True,
-    )
-    scielo_issn = models.CharField(
-        _("Scielo Issn"),
-        max_length=9,
-        blank=True,
-        null=True,
-    )
-    data = models.JSONField(_("JSON File"), 
-        null=True, 
-        blank=True,
-    )
-
-    def __unicode__(self):
-        return f"{self.scielo_issn} | {self.collection}"
-
-    def __str__(self):
-        return f"{self.scielo_issn} | {self.collection}"
-
-    @classmethod
-    def get(cls, scielo_issn, collection):
-        if not scielo_issn and not collection:
-            raise ValueError("Param scielo_issn and collection_acron3 is required")
-        return cls.objects.get(scielo_issn=scielo_issn, collection=collection)
+        return f"{self.event_type} {self.interruption_reason} {self.year}/{self.month}/{self.day or '01'}"
     
-    @classmethod
-    def create_or_update(cls, scielo_issn, collection, data, user):
-        try:
-            obj = cls.get(scielo_issn=scielo_issn, collection=collection)
-            obj.updated_by = user
-        except cls.DoesNotExist:
-            obj = cls.objects.create()
-            obj.creator = user
-        except cls.MultipleObjectsReturned as e:
-            raise (f"Error ao conseguir AMjournal {scielo_issn}: {e}")
-        obj.collection = collection or obj.collection 
-        obj.scielo_issn = scielo_issn or obj.scielo_issn
-        obj.data = data or obj.data
-        obj.save()
-        return obj
-=======
     @classmethod
     def am_to_core(
         cls,
@@ -1628,7 +1564,10 @@
         event_type,
         interruption_reason,
     ):
-
+        """
+            Funcao para API article meta.
+            Atualiza o Type Event de JournalHistory.
+        """
         reasons = {
             None: "ceased",
             "not-open-access": "not-open-access",
@@ -1658,4 +1597,60 @@
             obj.event_type = "INTERRUPTED"
             obj.interruption_reason = reasons.get(interruption_reason)
             obj.save()
->>>>>>> dfeab8da
+
+
+class AMJournal(CommonControlField):
+    """
+        Modelo que representa a coleta de dados de Journal na API Article Meta.
+        
+        from:
+            https://articlemeta.scielo.org/api/v1/journal/?collection={collection}&issn={issn}"
+    """
+
+    collection = models.ForeignKey(
+        Collection,
+        verbose_name=_("Collection"),
+        on_delete=models.SET_NULL,
+        related_name="+",
+        null=True,
+        blank=True,
+    )
+    scielo_issn = models.CharField(
+        _("Scielo Issn"),
+        max_length=9,
+        blank=True,
+        null=True,
+    )
+    data = models.JSONField(_("JSON File"), 
+        null=True, 
+        blank=True,
+    )
+
+    def __unicode__(self):
+        return f"{self.scielo_issn} | {self.collection}"
+
+    def __str__(self):
+        return f"{self.scielo_issn} | {self.collection}"
+
+    @classmethod
+    def get(cls, scielo_issn, collection):
+        if not scielo_issn and not collection:
+            raise ValueError("Param scielo_issn and collection_acron3 is required")
+        return cls.objects.get(scielo_issn=scielo_issn, collection=collection)
+    
+    @classmethod
+    def create_or_update(cls, scielo_issn, collection, data, user):
+        try:
+            obj = cls.get(scielo_issn=scielo_issn, collection=collection)
+            obj.updated_by = user
+        except cls.DoesNotExist:
+            obj = cls.objects.create()
+            obj.creator = user
+        except cls.MultipleObjectsReturned as e:
+            raise (f"Error ao conseguir AMjournal {scielo_issn}: {e}")
+        obj.collection = collection or obj.collection 
+        obj.scielo_issn = scielo_issn or obj.scielo_issn
+        obj.data = data or obj.data
+        obj.save()
+
+        return obj
import os

from django.contrib.auth import get_user_model
from django.db import models
from django.utils.safestring import mark_safe
from django.utils.translation import gettext_lazy as _
from modelcluster.fields import ParentalKey
from modelcluster.models import ClusterableModel, ParentalManyToManyField
from wagtail.admin.panels import FieldPanel, InlinePanel, ObjectList, TabbedInterface
from wagtail.fields import RichTextField
from wagtail.models import Orderable
from wagtailautocomplete.edit_handlers import AutocompletePanel

from collection.models import Collection
from core.choices import MONTHS
from core.forms import CoreAdminModelForm
from core.models import (
    CommonControlField,
    Language,
    License,
    RichTextWithLang,
    TextWithLang,
)
from institution.models import (
    CopyrightHolderHistoryItem,
    OwnerHistoryItem,
    PublisherHistoryItem,
    SponsorHistoryItem,
)
from journal.exceptions import (
    IndexedAtCreationOrUpdateError,
    JournalCreateOrUpdateError,
    JournalGetError,
    MissionCreateOrUpdateError,
    MissionGetError,
    OfficialJournalCreateOrUpdateError,
    OfficialJournalGetError,
    SciELOJournalCreateOrUpdateError,
    SciELOJournalGetError,
    StandardCreationOrUpdateError,
    SubjectCreationOrUpdateError,
    WosdbCreationOrUpdateError,
)
from location.models import Location
from reference.models import JournalTitle
from vocabulary.models import Vocabulary
from thematic_areas.models import ThematicArea

from . import choices

User = get_user_model()


class OfficialJournal(CommonControlField):
    """
    Class that represent the Official Journal
    """

    title = models.TextField(_("Official Title"), null=True, blank=True)
    iso_short_title = models.TextField(_("ISO Short Title"), null=True, blank=True)
    parallel_titles = models.ManyToManyField(
        "JournalParallelTitles", null=True, blank=True
    )
    new_title = models.ForeignKey(
        "self",
        verbose_name=_("New Title"),
        on_delete=models.SET_NULL,
        null=True,
        blank=True,
        related_name="new_title_journal",
    )
    old_title = models.ManyToManyField("self", null=True, blank=True)

    foundation_year = models.CharField(
        _("Foundation Year"), max_length=4, null=True, blank=True
    )
    initial_year = models.CharField(
        _("Initial Year"), max_length=4, blank=True, null=True
    )
    initial_month = models.CharField(
        _("Month Year"), max_length=2, choices=MONTHS, blank=True, null=True
    )
    initial_volume = models.CharField(
        _("Initial Volume"), max_length=32, null=True, blank=True
    )
    initial_number = models.CharField(
        _("Initial Number"), max_length=32, null=True, blank=True
    )
    terminate_year = models.CharField(
        _("Terminate year"), max_length=4, null=True, blank=True
    )
    terminate_month = models.CharField(
        _("Terminate month"), max_length=2, choices=MONTHS, null=True, blank=True
    )
    final_volume = models.CharField(
        _("Final Volume"), max_length=32, null=True, blank=True
    )
    final_number = models.CharField(
        _("Final Number"), max_length=32, null=True, blank=True
    )
    issn_print = models.CharField(_("ISSN Print"), max_length=9, null=True, blank=True)
    issn_electronic = models.CharField(
        _("ISSN Eletronic"), max_length=9, null=True, blank=True
    )
    issnl = models.CharField(_("ISSNL"), max_length=9, null=True, blank=True)

    panels_titles = [
        FieldPanel("title"),
        FieldPanel("iso_short_title"),
        AutocompletePanel("parallel_titles"),
        AutocompletePanel("old_title"),
        FieldPanel("new_title"),
    ]

    panels_dates = [
        FieldPanel("foundation_year"),
        FieldPanel("initial_year"),
        FieldPanel("initial_month"),
        FieldPanel("terminate_year"),
        FieldPanel("terminate_month"),
        FieldPanel("initial_volume"),
        FieldPanel("initial_number"),
        FieldPanel("final_volume"),
        FieldPanel("final_number"),
    ]

    panels_issns = [
        FieldPanel("issn_print"),
        FieldPanel("issn_electronic"),
        FieldPanel("issnl"),
    ]

    edit_handler = TabbedInterface(
        [
            ObjectList(panels_titles, heading=_("Titles")),
            ObjectList(panels_dates, heading=_("Dates")),
            ObjectList(panels_issns, heading=_("Issns")),
        ]
    )

    class Meta:
        verbose_name = _("Official Journal")
        verbose_name_plural = _("Official Journals")
        indexes = [
            models.Index(
                fields=[
                    "title",
                ]
            ),
            models.Index(
                fields=[
                    "foundation_year",
                ]
            ),
            models.Index(
                fields=[
                    "issn_print",
                ]
            ),
            models.Index(
                fields=[
                    "issn_electronic",
                ]
            ),
            models.Index(
                fields=[
                    "issnl",
                ]
            ),
        ]
        ordering = ["title"]

    autocomplete_search_field = "title"

    def autocomplete_label(self):
        return str(self)

    def __unicode__(self):
        return f"{self.issn_electronic} {self.issn_print} {self.title}"

    def __str__(self):
        return f"{self.issn_electronic} {self.issn_print} {self.title}"

    @property
    def data(self):
        d = {
            "official_journal__title": self.title,
            "official_journal__foundation_year": self.foundation_year,
            "official_journal__issn_print": self.issn_print,
            "official_journal__issn_electronic": self.issn_electronic,
            "official_journal__issnl": self.issnl,
        }
        return d

    @classmethod
    def get(cls, issn_print=None, issn_electronic=None, issnl=None):
        if issn_electronic:
            return cls.objects.get(issn_electronic=issn_electronic)
        if issn_print:
            return cls.objects.get(issn_print=issn_print)
        if issnl:
            return cls.objects.get(issnl=issnl)
        raise OfficialJournalGetError(
            "OfficialJournal.get requires issn_print or issn_electronic or issnl"
        )

    @classmethod
    def create_or_update(
        cls,
        user,
        issn_print=None,
        issn_electronic=None,
        issnl=None,
        title=None,
        foundation_year=None,
    ):
        try:
            obj = cls.get(
                issn_print=issn_print, issn_electronic=issn_electronic, issnl=issnl
            )
            obj.updated_by = user
        except cls.DoesNotExist:
            obj = cls()
            obj.creator = user
        except (OfficialJournalGetError, cls.MultipleObjectsReturned) as e:
            raise OfficialJournalCreateOrUpdateError(
                _("Unable to create or update official journal {}").format(e)
            )

        obj.issnl = issnl or obj.issnl
        obj.issn_electronic = issn_electronic or obj.issn_electronic
        obj.issn_print = issn_print or obj.issn_print
        obj.foundation_year = foundation_year or obj.foundation_year
        obj.title = title or obj.title
        obj.save()

        return obj

    base_form_class = CoreAdminModelForm


class SocialNetwork(models.Model):
    name = models.TextField(
        _("Name"), choices=choices.SOCIAL_NETWORK_NAMES, null=True, blank=True
    )
    url = models.URLField(_("URL"), null=True, blank=True)

    panels = [FieldPanel("name"), FieldPanel("url")]

    class Meta:
        verbose_name = _("Social Network")
        verbose_name_plural = _("Social Networks")
        indexes = [
            models.Index(
                fields=[
                    "name",
                ]
            ),
            models.Index(
                fields=[
                    "url",
                ]
            ),
        ]
        abstract = True

    @property
    def data(self):
        d = {"social_network__name": self.name, "social_network__url": self.url}

        return d


class Journal(CommonControlField, ClusterableModel):
    """
    A class used to represent a journal model designed in the SciELO context.

    Attributes
    ----------
    official : official journal class object
        journal model that contains only official data registered in the ISSN.

    Methods
    -------
    TODO
    """

    official = models.ForeignKey(
        OfficialJournal,
        verbose_name=_("Official Journal"),
        null=True,
        blank=True,
        on_delete=models.SET_NULL,
    )
    title = models.TextField(_("Journal Title"), null=True, blank=True)
    short_title = models.TextField(_("Short Title"), null=True, blank=True)
    other_titles = models.ManyToManyField(JournalTitle, verbose_name=_("Other titles"))
    logo = models.ForeignKey(
        "wagtailimages.Image",
        on_delete=models.SET_NULL,
        related_name="+",
        null=True,
        blank=True,
    )
    submission_online_url = models.URLField(
        _("Submission online URL"), null=True, blank=True
    )

    contact_name = models.TextField(null=True, blank=True)
    contact_address = models.TextField(_("Address"), null=True, blank=True)
    contact_location = models.ForeignKey(
        Location, on_delete=models.SET_NULL, null=True, blank=True
    )

    open_access = models.CharField(
        _("Open Access status"),
        max_length=10,
        choices=choices.OA_STATUS,
        null=True,
        blank=True,
    )

    url_oa = models.URLField(
        _("Open Science accordance form"),
        null=True,
        blank=True,
        help_text=mark_safe(
            _(
                """Suggested form: <a target='_blank' href='https://wp.scielo.org/wp-content/uploads/Formulario-de-Conformidade-Ciencia-Aberta.docx'>https://wp.scielo.org/wp-content/uploads/Formulario-de-Conformidade-Ciencia-Aberta.docx</a>"""
            )
        ),
    )
    collection_main_url = models.URLField(
        _("Collection Main Url"),
        null=True,
        blank=True,
    )
    frequency = models.CharField(
        _("Frequency"),
        max_length=4,
        choices=choices.FREQUENCY,
        null=True,
        blank=True,
    )
    publishing_model = models.CharField(
        _("Publishing Model"),
        max_length=16,
        choices=choices.PUBLISHING_MODEL,
        null=True,
        blank=True,
    )
    subject_descriptor = models.ManyToManyField(
        "SubjectDescriptor",
        verbose_name=_("Subject Descriptors"),
    )
    subject = models.ManyToManyField(
        "Subject",
        verbose_name=_("Study Areas"),
    )
    wos_db = models.ManyToManyField(
        "WebOfKnowledge",
        verbose_name=_("Web of Knowledge Databases"),
    )
    wos_area = models.ManyToManyField(
        "WebOfKnowledgeSubjectCategory",
        verbose_name=_("Web of Knowledge Subject Categories"),
    )
    text_language = models.ManyToManyField(
        Language,
        verbose_name=_("Text Languages"),
        related_name="text_language",
    )
    abstract_language = models.ManyToManyField(
        Language,
        verbose_name=_("Abstract Languages"),
        related_name="abstract_language",
    )
    standard = models.ForeignKey(
        "Standard",
        on_delete=models.SET_NULL,
        null=True,
        blank=True,
    )
    alphabet = models.CharField(
        _("Alphabet"),
        max_length=4,
        choices=choices.ALPHABET_OF_TITLE,
        null=True,
        blank=True,
    )
    type_of_literature = models.CharField(
        _("Type of Literature"),
        max_length=4,
        choices=choices.LITERATURE_TYPE,
        null=True,
        blank=True,
    )
    treatment_level = models.CharField(
        _("Treatment Level"),
        max_length=4,
        choices=choices.TREATMENT_LEVEL,
        null=True,
        blank=True,
    )
    level_of_publication = models.CharField(
        _("Level of Publication"),
        max_length=2,
        choices=choices.PUBLICATION_LEVEL,
        null=True,
        blank=True,
    )
    national_code = models.TextField(
        _("National Code"),
        null=True,
        blank=True,
    )
    classification = models.TextField(
        _("Classification"),
        null=True,
        blank=True,
    )
    vocabulary = models.ForeignKey(
        Vocabulary,
        on_delete=models.SET_NULL,
        null=True,
        blank=True,
    )
    indexed_at = models.ManyToManyField(
        "IndexedAt",
    )
    secs_code = models.TextField(
        _("Secs Code"),
        null=True,
        blank=True,
    )
    medline_code = models.TextField(
        _("Medline Code"),
        null=True,
        blank=True,
    )
    medline_short_title = models.TextField(
        _("Medline Title"),
        null=True,
        blank=True,
    )  # (no xml é abbrev-journal-title do tipo nlm-title)
    journal_url = models.URLField(
        _("Journal URL"),
        null=True,
        blank=True,
    )
    use_license = models.ForeignKey(
        License,
        on_delete=models.SET_NULL,
        blank=True,
        null=True,
    )
    center_code = models.TextField(
        _("Center code"),
        blank=True,
        null=True,
    )
    identification_number = models.CharField(
        _("Identification Number"),
        max_length=9,
        blank=True,
        null=True,
    )
    ftp = models.CharField(
        _("Ftp"),
        max_length=50,
        blank=True,
        null=True,
    )
    user_subscription = models.CharField(
        _("User Subscription"),
        max_length=3,
        blank=True,
        null=True,
    )
    subtitle = models.TextField(
        _("Subtitle"),
        blank=True,
        null=True,
    )
    section = models.CharField(
        _("Section"),
        max_length=255,
        blank=True,
        null=True,
    )
    has_supplement = models.TextField(
        _("Has Supplement"),
        blank=True,
        null=True,
    )
    is_supplement = models.CharField(
        _("Is supplement"),
        max_length=255,
        blank=True,
        null=True,
    )
    acronym_letters = models.CharField(
        _("Acronym Letters"),
        max_length=8,
        blank=True,
        null=True,
    )

    panels_titles = [
        AutocompletePanel("official"),
        FieldPanel("title"),
        FieldPanel("short_title"),
        AutocompletePanel("other_titles"),
        FieldPanel("secs_code"),
        FieldPanel("medline_code"),
        FieldPanel("medline_short_title"),
    ]

    panels_scope_and_about = [
        InlinePanel("mission", label=_("Mission"), classname="collapsed"),
        InlinePanel("history", label=_("Brief History"), classname="collapsed"),
        InlinePanel("focus", label=_("Focus and Scope"), classname="collapsed"),
<<<<<<< HEAD
        InlinePanel("thematic_area", label=_("Thematic Areas"), classname="collapsed"),
        FieldPanel("subject_descriptor"),
=======
        AutocompletePanel("indexed_at"),
        AutocompletePanel("subject_descriptor"),
>>>>>>> fbd379c2
        FieldPanel("subject"),
        FieldPanel("wos_db"),
        AutocompletePanel("wos_area"),
    ]

    panels_institutions = [
        InlinePanel("owner_history", label=_("Owner"), classname="collapsed"),
        InlinePanel("publisher_history", label=_("Publisher"), classname="collapsed"),
        InlinePanel("sponsor_history", label=_("Sponsor"), classname="collapsed"),
        InlinePanel(
            "copyright_holder_history",
            label=_("Copyright Holder"),
            classname="collapsed",
        ),
    ]

    panels_website = [
        FieldPanel("contact_name"),
        FieldPanel("contact_address"),
        FieldPanel("contact_location"),
        InlinePanel("journal_email", label=_("Contact e-mail")),
        FieldPanel("logo", heading=_("Logo")),
        FieldPanel("journal_url"),
        FieldPanel("submission_online_url"),
        FieldPanel("collection_main_url"),
        InlinePanel("journalsocialnetwork", label=_("Social Network")),
        FieldPanel("frequency"),
        FieldPanel("publishing_model"),
        AutocompletePanel("text_language"),
        AutocompletePanel("abstract_language"),
        FieldPanel("standard"),
        AutocompletePanel("vocabulary"),
    ]

    panels_open_science = [
        FieldPanel("open_access"),
        FieldPanel("url_oa"),
        FieldPanel("use_license"),
        InlinePanel("open_data", label=_("Open data"), classname="collapsed"),
        InlinePanel("preprint", label=_("Preprint"), classname="collapsed"),
        InlinePanel("review", label=_("Peer review"), classname="collapsed"),
    ]

    panels_policy = [
        InlinePanel("ecommittee", label=_("Ethics Committee"), classname="collapsed"),
        InlinePanel("copyright", label=_("Copyright"), classname="collapsed"),
        InlinePanel(
            "website_responsibility",
            label=_("Intellectual Property / Terms of use / Website responsibility"),
            classname="collapsed",
        ),
        InlinePanel(
            "author_responsibility",
            label=_("Intellectual Property / Terms of use / Author responsibility"),
            classname="collapsed",
        ),
        InlinePanel(
            "policies",
            label=_("Retraction Policy | Ethics and Misconduct Policy"),
            classname="collapsed",
        ),
        InlinePanel(
            "conflict_policy",
            label=_("Conflict of interest policy"),
            classname="collapsed",
        ),
    ]
    panels_notes = [InlinePanel("annotation", label=_("Notes"), classname="collapsed")]

    panels_legacy_compatibility_fields = [
        FieldPanel("alphabet"),
        FieldPanel("classification"),
        FieldPanel("national_code"),
        FieldPanel("type_of_literature"),
        FieldPanel("treatment_level"),
        FieldPanel("level_of_publication"),
        FieldPanel("center_code"),
        FieldPanel("identification_number"),
        FieldPanel("ftp"),
        FieldPanel("user_subscription"),
        FieldPanel("subtitle"),
        FieldPanel("section"),
        FieldPanel("has_supplement"),
        FieldPanel("is_supplement"),
        FieldPanel("acronym_letters"),
    ]

    edit_handler = TabbedInterface(
        [
            ObjectList(panels_titles, heading=_("Titles")),
            ObjectList(panels_scope_and_about, heading=_("Scope and about")),
            ObjectList(panels_institutions, heading=_("Institutions")),
            ObjectList(panels_website, heading=_("Website")),
            ObjectList(panels_open_science, heading=_("Open Science")),
            ObjectList(panels_policy, heading=_("Journal Policy")),
            ObjectList(panels_notes, heading=_("Notes")),
            ObjectList(
                panels_legacy_compatibility_fields, heading=_("Legacy Compatibility")
            ),
        ]
    )

    class Meta:
        verbose_name = _("Journal")
        verbose_name_plural = _("Journals")
        indexes = [
            models.Index(
                fields=[
                    "official",
                ]
            ),
            models.Index(
                fields=[
                    "title",
                ]
            ),
            models.Index(
                fields=[
                    "use_license",
                ]
            ),
            models.Index(
                fields=[
                    "publishing_model",
                ]
            ),
        ]

    @property
    def data(self):
        d = {}

        if self.official:
            d.update(self.official.data)

        d.update(
            {
                "journal__title": self.title,
                "journal__short_title": self.short_title,
                "journal__submission_online_url": self.submission_online_url,
            }
        )

        return d

    @classmethod
    def get(
        cls,
        official_journal,
    ):
        if official_journal:
            return cls.objects.get(official=official_journal)
        raise JournalGetError("Journal.get requires offical_journal parameter")

    @classmethod
    def create_or_update(
        cls,
        user,
        official_journal,
        title=None,
        short_title=None,
        other_titles=None,
        submission_online_url=None,
        open_access=None,
    ):
        try:
            obj = cls.get(official_journal)
            obj.updated_by = user
        except cls.DoesNotExist:
            obj = cls()
            obj.creator = user
        except (JournalGetError, cls.MultipleObjectsReturned) as e:
            raise JournalCreateOrUpdateError(
                _("Unable to create or update journal {}").format(e)
            )

        obj.official = official_journal or obj.official
        obj.title = title or obj.title
        obj.short_title = short_title or obj.short_title
        obj.submission_online_url = submission_online_url or obj.submission_online_url
        obj.open_access = open_access or obj.open_access
        obj.save()

        if other_titles:
            obj.other_titles.set(other_titles)

        return obj

    def __unicode__(self):
        return "%s" % self.official or ""

    def __str__(self):
        return "%s" % self.official or ""

    base_form_class = CoreAdminModelForm


class JournalEmail(Orderable):
    journal = ParentalKey(
        Journal, on_delete=models.SET_NULL, related_name="journal_email", null=True
    )
    email = models.EmailField()


class Mission(Orderable, RichTextWithLang, CommonControlField):
    journal = ParentalKey(
        Journal, on_delete=models.SET_NULL, related_name="mission", null=True
    )

    class Meta:
        indexes = [
            models.Index(
                fields=[
                    "journal",
                ]
            ),
            models.Index(
                fields=[
                    "language",
                ]
            ),
        ]

    @property
    def data(self):
        d = {}

        if self.journal:
            d.update(self.journal.data)

        return d

    @classmethod
    def get(
        cls,
        journal,
        language,
    ):
        if journal and language:
            return cls.objects.filter(journal=journal, language=language)
        raise MissionGetError("Mission.get requires journal and language parameters")

    @classmethod
    def create_or_update(
        cls,
        user,
        journal,
        language,
        mission_rich_text,
    ):
        if not mission_rich_text:
            raise MissionCreateOrUpdateError(
                "Mission.create_or_update requires mission_rich_text parameter"
            )
        try:
            obj = cls.get(journal, language)
            obj.updated_by = user
        except IndexError:
            obj = cls()
            obj.creator = user
        except (MissionGetError, cls.MultipleObjectsReturned) as e:
            raise MissionCreateOrUpdateError(
                _("Unable to create or update journal {}").format(e)
            )
        obj.rich_text = mission_rich_text or obj.rich_text
        obj.language = language or obj.language
        obj.journal = journal or obj.journal
        obj.save()
        return obj


class OwnerHistory(Orderable, OwnerHistoryItem):
    journal = ParentalKey(
        Journal, on_delete=models.SET_NULL, related_name="owner_history", null=True
    )


class PublisherHistory(Orderable, PublisherHistoryItem):
    journal = ParentalKey(
        Journal, on_delete=models.SET_NULL, related_name="publisher_history", null=True
    )


class SponsorHistory(Orderable, SponsorHistoryItem):
    journal = ParentalKey(
        Journal, on_delete=models.SET_NULL, null=True, related_name="sponsor_history"
    )


class CopyrightHolderHistory(Orderable, CopyrightHolderHistoryItem):
    journal = ParentalKey(
        Journal,
        on_delete=models.SET_NULL,
        null=True,
        related_name="copyright_holder_history",
    )


class JournalSocialNetwork(Orderable, SocialNetwork):
    page = ParentalKey(
        Journal,
        on_delete=models.SET_NULL,
        related_name="journalsocialnetwork",
        null=True,
    )


class OpenData(Orderable, RichTextWithLang, CommonControlField):
    rich_text = RichTextField(
        null=True,
        blank=True,
        help_text=mark_safe(
            _(
                """Refers to sharing data, codes, methods and other materials used and 
            resulting from research that are usually the basis of the texts of articles published by journals. 
            Guide: <a target='_blank' href='https://wp.scielo.org/wp-content/uploads/Guia_TOP_pt.pdf'>https://wp.scielo.org/wp-content/uploads/Guia_TOP_pt.pdf</a>"""
            )
        ),
    )
    journal = ParentalKey(
        Journal, on_delete=models.SET_NULL, related_name="open_data", null=True
    )


class Preprint(Orderable, RichTextWithLang, CommonControlField):
    rich_text = RichTextField(
        null=True,
        blank=True,
        help_text=_(
            """A preprint is defined as a manuscript ready for submission to a journal that is deposited 
            with trusted preprint servers before or in parallel with submission to a journal. 
            This practice joins that of continuous publication as mechanisms to speed up research communication. 
            Preprints share with journals the originality in the publication of articles and inhibit the use of 
            the double-blind procedure in the evaluation of manuscripts. 
            The use of preprints is an option and choice of the authors and it is up to the journals to adapt 
            their policies to accept the submission of manuscripts previously deposited in a preprints server 
            recognized by the journal."""
        ),
    )
    journal = ParentalKey(
        Journal, on_delete=models.SET_NULL, related_name="preprint", null=True
    )


class History(Orderable, RichTextWithLang, CommonControlField):
    rich_text = RichTextField(
        null=True,
        blank=True,
        help_text=_(
            "Insert here a brief history with events and milestones in the trajectory of the journal"
        ),
    )
    journal = ParentalKey(
        Journal, on_delete=models.SET_NULL, related_name="history", null=True
    )


class Focus(Orderable, RichTextWithLang, CommonControlField):
    rich_text = RichTextField(
        null=True,
        blank=True,
        help_text=_("Insert here the focus and scope of the journal"),
    )
    journal = ParentalKey(
        Journal, on_delete=models.SET_NULL, related_name="focus", null=True
    )


class Review(Orderable, RichTextWithLang, CommonControlField):
    rich_text = RichTextField(
        null=True, blank=True, help_text=_("Brief description of the review flow")
    )
    journal = ParentalKey(
        Journal, on_delete=models.SET_NULL, related_name="review", null=True
    )


class Ecommittee(Orderable, RichTextWithLang, CommonControlField):
    rich_text = RichTextField(
        null=True,
        blank=True,
        help_text=_(
            """Authors must attach a statement of approval from the ethics committee of 
            the institution responsible for approving the research"""
        ),
    )
    journal = ParentalKey(
        Journal, on_delete=models.SET_NULL, related_name="ecommittee", null=True
    )


class Copyright(Orderable, RichTextWithLang, CommonControlField):
    rich_text = RichTextField(
        null=True,
        blank=True,
        help_text=_(
            """Describe the policy used by the journal on copyright issues. 
            We recommend that this section be in accordance with the recommendations of the SciELO criteria, 
            item 5.2.10.1.2. - Copyright"""
        ),
    )
    journal = ParentalKey(
        Journal, on_delete=models.SET_NULL, related_name="copyright", null=True
    )


class WebsiteResponsibility(Orderable, RichTextWithLang, CommonControlField):
    rich_text = RichTextField(
        null=True,
        blank=True,
        help_text=_(
            """EX. DOAJ: Copyright terms applied to posted content must be clearly stated and separate 
            from copyright terms applied to the website"""
        ),
    )
    journal = ParentalKey(
        Journal,
        on_delete=models.SET_NULL,
        related_name="website_responsibility",
        null=True,
    )


class AuthorResponsibility(Orderable, RichTextWithLang, CommonControlField):
    rich_text = RichTextField(
        null=True,
        blank=True,
        help_text=_(
            """The author's declaration of responsibility for the content published in 
            the journal that owns the copyright Ex. DOAJ: The terms of copyright must not contradict 
            the terms of the license or the terms of the open access policy. "All rights reserved" is 
            never appropriate for open access content"""
        ),
    )
    journal = ParentalKey(
        Journal,
        on_delete=models.SET_NULL,
        related_name="author_responsibility",
        null=True,
    )


class Policies(Orderable, RichTextWithLang, CommonControlField):
    rich_text = RichTextField(
        null=True,
        blank=True,
        help_text=mark_safe(
            _(
                """Describe here how the journal will deal with ethical issues and/or 
            issues that may damage the journal's reputation. What is the journal's position regarding 
            the retraction policy that the journal will adopt in cases of misconduct. 
            Best practice guide: <a target='_blank' 
            href='https://wp.scielo.org/wp-content/uploads/Guia-de-Boas-Praticas-para-o-Fortalecimento-da-Etica-na-Publicacao-Cientifica.pdf'>
            https://wp.scielo.org/wp-content/uploads/Guia-de-Boas-Praticas-para-o-Fortalecimento-da-Etica-na-Publicacao-Cientifica.pdf</a>"""
            )
        ),
    )
    journal = ParentalKey(
        Journal, on_delete=models.SET_NULL, related_name="policies", null=True
    )


class ConflictPolicy(Orderable, RichTextWithLang, CommonControlField):
    journal = ParentalKey(
        Journal, on_delete=models.SET_NULL, related_name="conflict_policy", null=True
    )


class ThematicAreaJournal(Orderable, CommonControlField):
    journal = ParentalKey(
        Journal, on_delete=models.SET_NULL, related_name="thematic_area", null=True
    )
    thematic_area = models.ForeignKey(ThematicArea, on_delete=models.SET_NULL, blank=True, null=True)


class SciELOJournal(CommonControlField, ClusterableModel, SocialNetwork):
    """
    A class used to represent a journal model designed in the SciELO context.

    Attributes
    ----------
    official : official journal class object
        journal model that contains only official data registered in the ISSN.

    Methods
    -------
    TODO
    """

    collection = models.ForeignKey(
        Collection,
        verbose_name=_("Collection"),
        on_delete=models.SET_NULL,
        related_name="+",
        null=True,
        blank=True,
    )
    journal = models.ForeignKey(
        Journal,
        verbose_name=_("Journal"),
        null=True,
        blank=True,
        on_delete=models.SET_NULL,
    )
    journal_acron = models.TextField(_("Journal Acronym"), null=True, blank=True)
    issn_scielo = models.CharField(
        _("ISSN SciELO"), max_length=9, null=True, blank=True
    )
    status = models.CharField(
        _("Status"), max_length=12, choices=choices.STATUS, null=True, blank=True
    )

    journal_history = models.ManyToManyField(
        "JournalHistory",
        verbose_name=_("Journal History"),
    )

    autocomplete_search_field = "journal_acron"

    def autocomplete_label(self):
        return str(self)

    class Meta:
        verbose_name = _("SciELO Journal")
        verbose_name_plural = _("SciELO Journals")
        indexes = [
            models.Index(
                fields=[
                    "collection",
                    "journal_acron",
                ]
            ),
            models.Index(
                fields=[
                    "collection",
                    "issn_scielo",
                ]
            ),
        ]

    def __unicode__(self):
        return f"{self.collection} {self.journal_acron or self.issn_scielo}"

    def __str__(self):
        return f"{self.collection} {self.journal_acron or self.issn_scielo}"

    base_form_class = CoreAdminModelForm

    panels = [
        AutocompletePanel("journal"),
        FieldPanel("journal_acron"),
        FieldPanel("issn_scielo"),
        FieldPanel("status"),
        AutocompletePanel("collection"),
        AutocompletePanel("journal_history"),
    ]

    @classmethod
    def get(
        cls,
        collection,
        issn_scielo=None,
        journal_acron=None,
    ):
        if not collection:
            raise SciELOJournalGetError(
                "SciELOJournal.get requires collection parameter"
            )
        if issn_scielo:
            return cls.objects.get(collection=collection, issn_scielo=issn_scielo)
        if journal_acron:
            return cls.objects.get(collection=collection, journal_acron=journal_acron)
        raise SciELOJournalGetError(
            "SciELOJournal.get requires issn_scielo or journal_acron parameter"
        )

    @classmethod
    def create_or_update(
        cls,
        user,
        collection,
        issn_scielo=None,
        journal_acron=None,
        journal=None,
        code_status=None,
    ):
        try:
            obj = cls.get(
                collection, issn_scielo=issn_scielo, journal_acron=journal_acron
            )
            obj.updated_by = user
        except cls.DoesNotExist:
            obj = cls()
            obj.creator = user
        except (SciELOJournalGetError, cls.MultipleObjectsReturned) as e:
            raise SciELOJournalCreateOrUpdateError(
                _("Unable to create or update SciELO journal {}").format(e)
            )
        obj.issn_scielo = issn_scielo or obj.issn_scielo
        obj.journal_acron = journal_acron or obj.journal_acron
        obj.collection = collection or obj.collection
        obj.journal = journal or obj.journal
        obj.status = code_status or obj.status
        obj.save()
        return obj


class JournalParallelTitles(TextWithLang):
    autocomplete_search_field = "text"

    def autocomplete_label(self):
        return str(self)

    def __unicode__(self):
        return "%s (%s)" % (self.text, self.language)

    def __str__(self):
        return "%s (%s)" % (self.text, self.language)


class SubjectDescriptor(CommonControlField):
    value = models.CharField(max_length=255, null=True, blank=True)

    autocomplete_search_field = "value"

    def autocomplete_label(self):
        return str(self)

    def __str__(self):
        return f"{self.value}"

    class Meta:
        ordering = ["value"]


class Subject(CommonControlField):
    code = models.CharField(max_length=30, null=True, blank=True)
    value = models.CharField(max_length=100, null=True, blank=True)

    def __str__(self):
        return f"{self.value}"

    @classmethod
    def load(cls, user):
        if not cls.objects.exists():
            for item in choices.STUDY_AREA:
                code, _ = item
<<<<<<< HEAD
                cls.create_or_update(code=code, user=user,)
=======
                cls.create_or_update(
                    code=code,
                    user=user,
                )
>>>>>>> fbd379c2

    @classmethod
    def get(cls, code):
        if not code:
            raise ValueError("Subject.get requires code parameter")
        return cls.objects.get(code=code)

    @classmethod
    def create_or_update(
        cls,
        code,
        user,
    ):
        try:
            obj = cls.get(code=code)
        except cls.DoesNotExist:
            obj = cls()
            obj.code = code
            obj.creator = user
        except SubjectCreationOrUpdateError as e:
            raise SubjectCreationOrUpdateError(code=code, message=e)

        obj.value = dict(choices.STUDY_AREA).get(code) or obj.value
        obj.updated = user
        obj.save()
        return obj


class WebOfKnowledge(CommonControlField):
    code = models.CharField(max_length=8, null=True, blank=True)
    value = models.CharField(max_length=100, null=True, blank=True)

    def __str__(self):
        return f"{self.code} - {self.value}"

    @classmethod
    def load(cls, user):
        if not cls.objects.exists():
            for item in choices.WOS_DB:
                code, _ = item
                cls.create_or_update(code=code, user=user)
<<<<<<< HEAD
    
=======

>>>>>>> fbd379c2
    @classmethod
    def get(cls, code):
        if not code:
            raise ValueError("WebOfKnowledge.get requires code parameter")
        return cls.objects.get(code=code)

    @classmethod
    def create_or_update(
        cls,
        code,
        user,
    ):
        try:
            obj = cls.get(code=code)
        except cls.DoesNotExist:
            obj = cls()
            obj.code = code
            obj.creator = user
        except WosdbCreationOrUpdateError as e:
            raise WosdbCreationOrUpdateError(code=code, message=e)

        obj.value = dict(choices.WOS_DB).get(code) or obj.value
        obj.updated_by = user
        obj.save()
        return obj


class WebOfKnowledgeSubjectCategory(CommonControlField):
    value = models.CharField(max_length=100, null=True, blank=True)

    autocomplete_search_field = "value"

    def autocomplete_label(self):
        return str(self)

    def __str__(self):
        return f"{self.value}"

    class Meta:
        ordering = ["value"]


class Standard(CommonControlField):
    code = models.CharField(max_length=7, null=True, blank=True)
    value = models.TextField(null=True, blank=True)

    def __str__(self):
        return f"{self.code} - {self.value}"

    @classmethod
    def load(cls, user):
        if cls.objects.count() == 0:
            for item in choices.STANDARD:
                code, value = item
                cls.create_or_update(user, code=code, value=value)

    @classmethod
    def get(cls, code):
        if not code:
            raise ValueError("Standard.get requires code parameter")
        return cls.objects.get(code=code)

    @classmethod
    def create_or_update(
        cls,
        user,
        code,
        value=None,
    ):
        try:
            obj = cls.get(code=code)
            obj.updated_by = user
        except cls.DoesNotExist:
            obj = cls()
            obj.code = code
            obj.creator = user

        try:
            obj.value = value or dict(choices.STANDARD).get(code) or obj.value
        except Exception as e:
            pass

        try:
            obj.save()
        except Exception as e:
            raise StandardCreationOrUpdateError(
                f"Unable to create or update Standard {code} {value}. Exception: {type(e)} {e}"
            )
        return obj


class IndexedAt(CommonControlField):
    name = models.TextField(_("Name"), null=True, blank=False)
    acronym = models.TextField(_("Acronym"), null=True, blank=False)
    url = models.URLField(_("URL"), max_length=500, null=True, blank=False)
    description = models.TextField(_("Description"), null=True, blank=False)
    type = models.CharField(
        _("Type"), max_length=20, choices=choices.TYPE, null=True, blank=False
    )

    autocomplete_search_field = "name"

    def autocomplete_label(self):
        return str(self)

    panels = [
        FieldPanel("name"),
        FieldPanel("acronym"),
        FieldPanel("url"),
        FieldPanel("description"),
        FieldPanel("type"),
    ]

    def __str__(self):
        return f"{self.acronym} - {self.name}"

    class Meta:
        ordering = ["name"]

    @classmethod
    def get(
        cls,
        name,
        acronym,
    ):
        if name:
            return cls.objects.get(name=name)
        if acronym:
            return cls.objects.get(acronym)
        raise Exception("IndexedAt.get requires name or acronym paramets")

    @classmethod
    def create_or_update(
        cls,
        user,
        name=None,
        acronym=None,
        description=None,
        url=None,
        type=None,
    ):
        try:
            obj = cls.get(name=name, acronym=acronym)
        except cls.DoesNotExist:
            obj = cls()
            obj.name = name
            obj.acronym = acronym
            obj.creator = user
        except IndexedAtCreationOrUpdateError as e:
            raise IndexedAtCreationOrUpdateError(name=name, acronym=acronym, message=e)

        obj.description = description or obj.description
        obj.url = url or obj.url
        obj.type = type or obj.type
        obj.updated_by = user
        obj.save()

        return obj


class IndexedAtFile(models.Model):
    attachment = models.ForeignKey(
        "wagtaildocs.Document",
        null=True,
        blank=True,
        on_delete=models.SET_NULL,
        related_name="+",
    )
    is_valid = models.BooleanField(_("Is valid?"), default=False, blank=True, null=True)
    line_count = models.IntegerField(
        _("Number of lines"), default=0, blank=True, null=True
    )

    def filename(self):
        return os.path.basename(self.attachment.name)

    panels = [FieldPanel("attachment")]


class Annotation(CommonControlField):
    journal = ParentalKey(
        Journal, on_delete=models.SET_NULL, related_name="annotation", null=True
    )
    notes = models.TextField(_("Notes"), blank=True, null=True)
    creation_date = models.DateField(_("Creation Date"), blank=True, null=True)
    update_date = models.DateField(_("Update Date"), blank=True, null=True)

    def __str__(self):
        return f"{self.notes} - {self.creation_date} - {self.update_date}"

    panels = [
        FieldPanel("notes"),
        FieldPanel("creation_date", classname="myReadonlyInput"),
        FieldPanel("update_date", classname="myReadonlyInput"),
    ]

    @classmethod
    def get(cls, notes, creation_date, update_date):
        if notes and creation_date and update_date:
            return cls.objects.get(
                notes=notes, creation_date=creation_date, update_date=update_date
            )
        raise ValueError(
            "Annotation.get requires notes, creation_date e update_date parameters"
        )

    @classmethod
    def create_or_update(
        cls,
        journal,
        notes,
        creation_date,
        update_date,
        user,
    ):
        try:
            annotation = cls.get(
                notes=notes, creation_date=creation_date, update_date=update_date
            )
        except cls.DoesNotExist:
            annotation = cls()
            annotation.creator = user

        annotation.journal = journal or annotation.journal
        annotation.notes = notes or annotation.notes
        annotation.updated_by = user
        annotation.save()
        return annotation


class JournalHistory(CommonControlField):
    initial_year = models.CharField(
        _("Initial Occurrence date year"), max_length=4, null=True, blank=True
    )
    initial_month = models.CharField(
        _("Initial Occurrence date month"),
        max_length=2,
        choices=MONTHS,
        null=True,
        blank=True,
    )
    initial_day = models.CharField(
        _("Initial Occurrence date day"), max_length=2, null=True, blank=True
    )
    final_year = models.CharField(
        _("Final Occurrence date year"), max_length=4, null=True, blank=True
    )
    final_month = models.CharField(
        _("Final Occurrence date month"),
        max_length=2,
        choices=MONTHS,
        null=True,
        blank=True,
    )
    final_day = models.CharField(
        _("Final Occurrence date day"), max_length=2, null=True, blank=True
    )
    occurrence_type = models.TextField(
        _("Occurrence type"),
        null=True,
        blank=True,
    )

    autocomplete_search_field = "occurrence_type"

    def autocomplete_label(self):
        return str(self)

    panels = [
        FieldPanel("initial_year"),
        FieldPanel("initial_month"),
        FieldPanel("initial_day"),
        FieldPanel("final_year"),
        FieldPanel("final_month"),
        FieldPanel("final_day"),
        FieldPanel("occurrence_type"),
    ]

    class Meta:
        verbose_name = _("Event")
        verbose_name_plural = _("Events")
        indexes = [
            models.Index(
                fields=[
                    "occurrence_type",
                ]
            ),
        ]

    @property
    def data(self):
        d = {
            "occurrence_type": self.occurrence_type,
            "initial_year": self.initial_year,
            "initial_month": self.initial_month,
            "initial_day": self.initial_day,
            "final_year": self.final_year,
            "final_month": self.final_month,
            "final_day": self.final_day,
        }

        return d

    def __str__(self):
        return "%s from %s/%s/%s to %s/%s/%s" % (
            self.occurrence_type,
            self.initial_year,
            self.initial_month,
            self.initial_day or "00",
            self.final_year,
            self.final_month,
            self.final_day or "00",
        )

    base_form_class = CoreAdminModelForm<|MERGE_RESOLUTION|>--- conflicted
+++ resolved
@@ -520,13 +520,9 @@
         InlinePanel("mission", label=_("Mission"), classname="collapsed"),
         InlinePanel("history", label=_("Brief History"), classname="collapsed"),
         InlinePanel("focus", label=_("Focus and Scope"), classname="collapsed"),
-<<<<<<< HEAD
         InlinePanel("thematic_area", label=_("Thematic Areas"), classname="collapsed"),
-        FieldPanel("subject_descriptor"),
-=======
         AutocompletePanel("indexed_at"),
         AutocompletePanel("subject_descriptor"),
->>>>>>> fbd379c2
         FieldPanel("subject"),
         FieldPanel("wos_db"),
         AutocompletePanel("wos_area"),
@@ -1174,14 +1170,7 @@
         if not cls.objects.exists():
             for item in choices.STUDY_AREA:
                 code, _ = item
-<<<<<<< HEAD
                 cls.create_or_update(code=code, user=user,)
-=======
-                cls.create_or_update(
-                    code=code,
-                    user=user,
-                )
->>>>>>> fbd379c2
 
     @classmethod
     def get(cls, code):
@@ -1223,11 +1212,7 @@
             for item in choices.WOS_DB:
                 code, _ = item
                 cls.create_or_update(code=code, user=user)
-<<<<<<< HEAD
-    
-=======
-
->>>>>>> fbd379c2
+                
     @classmethod
     def get(cls, code):
         if not code:

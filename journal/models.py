from django.db import models
from django.utils.translation import gettext_lazy as _
from django.utils.safestring import mark_safe
from modelcluster.fields import ParentalKey
from modelcluster.models import ClusterableModel
from wagtail.admin.panels import FieldPanel, InlinePanel, ObjectList, TabbedInterface
from wagtail.models import Orderable
from wagtail.fields import RichTextField

from collection.models import Collection
from core.forms import CoreAdminModelForm
from core.models import CommonControlField, RichTextWithLang
from institution.models import InstitutionHistory
from journal.exceptions import (
    MissionCreateOrUpdateError,
    MissionGetError,
    JournalCreateOrUpdateError,
    JournalGetError,
    OfficialJournalCreateOrUpdateError,
    OfficialJournalGetError,
    SciELOJournalCreateOrUpdateError,
    SciELOJournalGetError,
)
from . import choices


class OfficialJournal(CommonControlField):
    """
    Class that represent the Official Journal
    """

    title = models.TextField(_("Official Title"), null=True, blank=True)
    foundation_year = models.CharField(
        _("Foundation Year"), max_length=4, null=True, blank=True
    )
    issn_print = models.CharField(_("ISSN Print"), max_length=9, null=True, blank=True)
    issn_electronic = models.CharField(
        _("ISSN Eletronic"), max_length=9, null=True, blank=True
    )
    issnl = models.CharField(_("ISSNL"), max_length=9, null=True, blank=True)

    class Meta:
        verbose_name = _("Official Journal")
        verbose_name_plural = _("Official Journals")
        indexes = [
            models.Index(
                fields=[
                    "title",
                ]
            ),
            models.Index(
                fields=[
                    "foundation_year",
                ]
            ),
            models.Index(
                fields=[
                    "issn_print",
                ]
            ),
            models.Index(
                fields=[
                    "issn_electronic",
                ]
            ),
            models.Index(
                fields=[
                    "issnl",
                ]
            ),
        ]

    def __unicode__(self):
        return "%s - %s" % (self.issnl, self.title) or ""

    def __str__(self):
        return "%s - %s" % (self.issnl, self.title) or ""

    @property
    def data(self):
        d = {
            "official_journal__title": self.title,
            "official_journal__foundation_year": self.foundation_year,
            "official_journal__issn_print": self.issn_print,
            "official_journal__issn_electronic": self.issn_electronic,
            "official_journal__issnl": self.issnl,
        }
        return d

    @classmethod
    def get(cls, issn_print=None, issn_electronic=None, issnl=None):
        if issn_electronic:
            return cls.objects.get(issn_electronic=issn_electronic)
        if issn_print:
            return cls.objects.get(issn_print=issn_print)
        if issnl:
            return cls.objects.get(issnl=issnl)
        raise OfficialJournalGetError(
            "OfficialJournal.get requires issn_print or issn_electronic or issnl"
        )

    @classmethod
    def create_or_update(
        cls,
        user,
        issn_print=None,
        issn_electronic=None,
        issnl=None,
        title=None,
        foundation_year=None,
    ):
        try:
            obj = cls.get(
                issn_print=issn_print, issn_electronic=issn_electronic, issnl=issnl
            )
            obj.updated_by = user
        except cls.DoesNotExist:
            obj = cls()
            obj.creator = user
        except (OfficialJournalGetError, cls.MultipleObjectsReturned) as e:
            raise OfficialJournalCreateOrUpdateError(
                _("Unable to create or update official journal {}").format(e)
            )

        obj.issnl = issnl or obj.issnl
        obj.issn_electronic = issn_electronic or obj.issn_electronic
        obj.issn_print = issn_print or obj.issn_print
        obj.foundation_year = foundation_year or obj.foundation_year
        obj.title = title or obj.title
        obj.save()

        return obj

    base_form_class = CoreAdminModelForm


class SocialNetwork(models.Model):
    name = models.TextField(
        _("Name"), choices=choices.SOCIAL_NETWORK_NAMES, null=True, blank=True
    )
    url = models.URLField(_("URL"), null=True, blank=True)

    panels = [FieldPanel("name"), FieldPanel("url")]

    class Meta:
        verbose_name = _("Social Network")
        verbose_name_plural = _("Social Networks")
        indexes = [
            models.Index(
                fields=[
                    "name",
                ]
            ),
            models.Index(
                fields=[
                    "url",
                ]
            ),
        ]
        abstract = True

    @property
    def data(self):
        d = {"social_network__name": self.name, "social_network__url": self.url}

        return d


class Journal(CommonControlField, ClusterableModel, SocialNetwork):
    """
    A class used to represent a journal model designed in the SciELO context.

    Attributes
    ----------
    official : official journal class object
        journal model that contains only official data registered in the ISSN.

    Methods
    -------
    TODO
    """

    official = models.ForeignKey(
        OfficialJournal,
        verbose_name=_("Official Journal"),
        null=True,
        blank=True,
        on_delete=models.SET_NULL,
    )
    title = models.TextField(_("Journal Title"), null=True, blank=True)
    short_title = models.TextField(_("Short Title"), null=True, blank=True)

    logo = models.ForeignKey(
        "wagtailimages.Image",
        on_delete=models.SET_NULL,
        related_name="+",
        null=True,
        blank=True,
    )
    submission_online_url = models.URLField(
        _("Submission online URL"), null=True, blank=True
    )

    collection = models.ManyToManyField(
        Collection,
        verbose_name=_("Collection"),
    )

    open_access = models.CharField(
        _("Open Access status"),
        max_length=10,
        choices=choices.OA_STATUS,
        null=True,
        blank=True,
    )

    url_oa = models.URLField(
        _("Open Science accordance form"),
        null=True,
        blank=True,
        help_text=mark_safe(
            _(
                """Suggested form: <a target='_blank' href='https://wp.scielo.org/wp-content/uploads/Formulario-de-Conformidade-Ciencia-Aberta.docx'>https://wp.scielo.org/wp-content/uploads/Formulario-de-Conformidade-Ciencia-Aberta.docx</a>"""
            )
        ),
    )

    panels_identification = [
        FieldPanel("official"),
        FieldPanel("title"),
        FieldPanel("short_title"),
        InlinePanel("collection"),
    ]

    panels_mission = [
        InlinePanel("mission", label=_("Mission"), classname="collapsed"),
    ]

    panels_institutions = [
        InlinePanel("owner", label=_("Owner"), classname="collapsed"),
        InlinePanel(
            "editorialmanager", label=_("Editorial Manager"), classname="collapsed"
        ),
        InlinePanel("publisher", label=_("Publisher"), classname="collapsed"),
        InlinePanel("sponsor", label=_("Sponsor"), classname="collapsed"),
    ]

    panels_website = [
        FieldPanel("logo", heading=_("Logo")),
        FieldPanel("submission_online_url"),
        InlinePanel("journalsocialnetwork", label=_("Social Network")),
    ]

    panels_about = [
        InlinePanel("history", label=_("Brief History"), classname="collapsed"),
        InlinePanel("focus", label=_("Focus and Scope"), classname="collapsed"),
    ]

    panels_open_science = [
        FieldPanel("open_access"),
        FieldPanel("url_oa"),
    ]

    panels_policy = [
        InlinePanel("open_data", label=_("Open data"), classname="collapsed"),
        InlinePanel("preprint", label=_("Preprint"), classname="collapsed"),
        InlinePanel("review", label=_("Peer review"), classname="collapsed"),
        InlinePanel("ecommittee", label=_("Ethics Committee"), classname="collapsed"),
        InlinePanel("copyright", label=_("Copyright"), classname="collapsed"),
        InlinePanel(
            "website_responsibility",
            label=_("Intellectual Property / Terms of use / Website responsibility"),
            classname="collapsed",
        ),
        InlinePanel(
            "author_responsibility",
            label=_("Intellectual Property / Terms of use / Author responsibility"),
            classname="collapsed",
        ),
        InlinePanel(
            "policies",
            label=_("Retraction Policy | Ethics and Misconduct Policy"),
            classname="collapsed",
        ),
        InlinePanel(
            "conflict_policy",
            label=_("Conflict of interest policy"),
            classname="collapsed",
        ),
    ]

    edit_handler = TabbedInterface(
        [
            ObjectList(panels_identification, heading=_("Identification")),
            ObjectList(panels_mission, heading=_("Missions")),
            ObjectList(panels_institutions, heading=_("Related Institutions")),
            ObjectList(panels_website, heading=_("Website")),
            ObjectList(panels_about, heading=_("About Journal")),
            ObjectList(panels_open_science, heading=_("Open Science")),
            ObjectList(panels_policy, heading=_("Journal Policy")),
        ]
    )

    class Meta:
        verbose_name = _("Journal")
        verbose_name_plural = _("Journals")
        indexes = [
            models.Index(
                fields=[
                    "official",
                ]
            ),
        ]

    @property
    def data(self):
        d = {}

        if self.official:
            d.update(self.official.data)

        d.update(
            {
                "journal__title": self.title,
                "journal__short_title": self.short_title,
                "journal__submission_online_url": self.submission_online_url,
            }
        )

        return d

    @classmethod
    def get(
        cls,
        official_journal,
    ):
        if official_journal:
            return cls.objects.get(official=official_journal)
        raise JournalGetError("Journal.get requires offical_journal parameter")

    @classmethod
    def create_or_update(
        cls,
        user,
        official_journal,
        title=None,
        short_title=None,
        submission_online_url=None,
        open_access=None,
    ):
        try:
            obj = cls.get(official_journal)
            obj.updated_by = user
        except cls.DoesNotExist:
            obj = cls()
            obj.creator = user
        except (JournalGetError, cls.MultipleObjectsReturned) as e:
            raise JournalCreateOrUpdateError(
                _("Unable to create or update journal {}").format(e)
            )

        obj.official = official_journal or obj.official
        obj.title = title or obj.title
        obj.short_title = short_title or obj.short_title
        obj.submission_online_url = submission_online_url or obj.submission_online_url
        obj.open_access = open_access or obj.open_access

        obj.save()
        for scielo_j in SciELOJournal.objects.filter(journal=obj):
            obj.collection.add(scielo_j.collection)
            
        return obj

    def __unicode__(self):
        return "%s" % self.official or ""

    def __str__(self):
        return "%s" % self.official or ""

    base_form_class = CoreAdminModelForm


class Mission(Orderable, RichTextWithLang, CommonControlField):
    journal = ParentalKey(Journal, on_delete=models.CASCADE, related_name="mission")

    class Meta:
        indexes = [
            models.Index(
                fields=[
                    "journal",
                ]
            ),
            models.Index(
                fields=[
                    "language",
                ]
            ),
        ]

    @property
    def data(self):
        d = {}

        if self.journal:
            d.update(self.journal.data)

        return d

    @classmethod
    def get(
        cls,
        journal,
        language,
    ):
        if journal and language:
            return cls.objects.filter(journal=journal, language=language)
        raise MissionGetError("Mission.get requires journal and language parameters")

    @classmethod
    def create_or_update(
        cls,
        user,
        journal,
        language,
        mission_rich_text,
    ):
        if not mission_rich_text:
            raise MissionCreateOrUpdateError(
                "Mission.create_or_update requires mission_rich_text parameter"
            )
        try:
            obj = cls.get(journal, language)
            obj.updated_by = user
        except IndexError:
<<<<<<< HEAD
            obj = cls()
            obj.creator = user
        except (MissionGetError, cls.MultipleObjectsReturned) as e:
            raise MissionCreateOrUpdateError(
                _("Unable to create or update journal {}").format(e)
            )
        obj.rich_text = mission_rich_text or obj.rich_text
        obj.language = language or obj.language
        obj.journal = journal or obj.journal
        obj.save()
        return obj
=======
            scielo_mission = cls()
            scielo_mission.rich_text = mission_rich_text
            scielo_mission.language = language
            scielo_mission.journal = scielo_journal
            scielo_mission.creator = user
            scielo_mission.save()

        return scielo_mission
    
    def __str__(self):
        return f"{self.rich_text} - {self.language}"
>>>>>>> e8644d44


class Owner(Orderable, InstitutionHistory):
    page = ParentalKey(Journal, on_delete=models.CASCADE, related_name="owner")


class EditorialManager(Orderable, InstitutionHistory):
    page = ParentalKey(
        Journal, on_delete=models.CASCADE, related_name="editorialmanager"
    )


class Publisher(Orderable, InstitutionHistory):
    page = ParentalKey(Journal, on_delete=models.CASCADE, related_name="publisher")


class Sponsor(Orderable, InstitutionHistory):
    page = ParentalKey(Journal, on_delete=models.CASCADE, related_name="sponsor")


class JournalSocialNetwork(Orderable, SocialNetwork):
    page = ParentalKey(
        Journal, on_delete=models.CASCADE, related_name="journalsocialnetwork"
    )


class OpenData(Orderable, RichTextWithLang, CommonControlField):
    rich_text = RichTextField(
        null=True,
        blank=True,
        help_text=mark_safe(
            _(
                """Refers to sharing data, codes, methods and other materials used and 
            resulting from research that are usually the basis of the texts of articles published by journals. 
            Guide: <a target='_blank' href='https://wp.scielo.org/wp-content/uploads/Guia_TOP_pt.pdf'>https://wp.scielo.org/wp-content/uploads/Guia_TOP_pt.pdf</a>"""
            )
        ),
    )
    journal = ParentalKey(Journal, on_delete=models.CASCADE, related_name="open_data")


class Preprint(Orderable, RichTextWithLang, CommonControlField):
    rich_text = RichTextField(
        null=True,
        blank=True,
        help_text=_(
            """A preprint is defined as a manuscript ready for submission to a journal that is deposited 
            with trusted preprint servers before or in parallel with submission to a journal. 
            This practice joins that of continuous publication as mechanisms to speed up research communication. 
            Preprints share with journals the originality in the publication of articles and inhibit the use of 
            the double-blind procedure in the evaluation of manuscripts. 
            The use of preprints is an option and choice of the authors and it is up to the journals to adapt 
            their policies to accept the submission of manuscripts previously deposited in a preprints server 
            recognized by the journal."""
        ),
    )
    journal = ParentalKey(Journal, on_delete=models.CASCADE, related_name="preprint")


class History(Orderable, RichTextWithLang, CommonControlField):
    rich_text = RichTextField(
        null=True,
        blank=True,
        help_text=_(
            "Insert here a brief history with events and milestones in the trajectory of the journal"
        ),
    )
    journal = ParentalKey(Journal, on_delete=models.CASCADE, related_name="history")


class Focus(Orderable, RichTextWithLang, CommonControlField):
    rich_text = RichTextField(
        null=True,
        blank=True,
        help_text=_("Insert here the focus and scope of the journal"),
    )
    journal = ParentalKey(Journal, on_delete=models.CASCADE, related_name="focus")


class Review(Orderable, RichTextWithLang, CommonControlField):
    rich_text = RichTextField(
        null=True, blank=True, help_text=_("Brief description of the review flow")
    )
    journal = ParentalKey(Journal, on_delete=models.CASCADE, related_name="review")


class Ecommittee(Orderable, RichTextWithLang, CommonControlField):
    rich_text = RichTextField(
        null=True,
        blank=True,
        help_text=_(
            """Authors must attach a statement of approval from the ethics committee of 
            the institution responsible for approving the research"""
        ),
    )
    journal = ParentalKey(Journal, on_delete=models.CASCADE, related_name="ecommittee")


class Copyright(Orderable, RichTextWithLang, CommonControlField):
    rich_text = RichTextField(
        null=True,
        blank=True,
        help_text=_(
            """Describe the policy used by the journal on copyright issues. 
            We recommend that this section be in accordance with the recommendations of the SciELO criteria, 
            item 5.2.10.1.2. - Copyright"""
        ),
    )
    journal = ParentalKey(Journal, on_delete=models.CASCADE, related_name="copyright")


class WebsiteResponsibility(Orderable, RichTextWithLang, CommonControlField):
    rich_text = RichTextField(
        null=True,
        blank=True,
        help_text=_(
            """EX. DOAJ: Copyright terms applied to posted content must be clearly stated and separate 
            from copyright terms applied to the website"""
        ),
    )
    journal = ParentalKey(
        Journal, on_delete=models.CASCADE, related_name="website_responsibility"
    )


class AuthorResponsibility(Orderable, RichTextWithLang, CommonControlField):
    rich_text = RichTextField(
        null=True,
        blank=True,
        help_text=_(
            """The author's declaration of responsibility for the content published in 
            the journal that owns the copyright Ex. DOAJ: The terms of copyright must not contradict 
            the terms of the license or the terms of the open access policy. "All rights reserved" is 
            never appropriate for open access content"""
        ),
    )
    journal = ParentalKey(
        Journal, on_delete=models.CASCADE, related_name="author_responsibility"
    )


class Policies(Orderable, RichTextWithLang, CommonControlField):
    rich_text = RichTextField(
        null=True,
        blank=True,
        help_text=mark_safe(
            _(
                """Describe here how the journal will deal with ethical issues and/or 
            issues that may damage the journal's reputation. What is the journal's position regarding 
            the retraction policy that the journal will adopt in cases of misconduct. 
            Best practice guide: <a target='_blank' 
            href='https://wp.scielo.org/wp-content/uploads/Guia-de-Boas-Praticas-para-o-Fortalecimento-da-Etica-na-Publicacao-Cientifica.pdf'>
            https://wp.scielo.org/wp-content/uploads/Guia-de-Boas-Praticas-para-o-Fortalecimento-da-Etica-na-Publicacao-Cientifica.pdf</a>"""
            )
        ),
    )
    journal = ParentalKey(Journal, on_delete=models.CASCADE, related_name="policies")


class ConflictPolicy(Orderable, RichTextWithLang, CommonControlField):
    journal = ParentalKey(
        Journal, on_delete=models.CASCADE, related_name="conflict_policy"
    )


class SciELOJournal(CommonControlField, ClusterableModel, SocialNetwork):
    """
    A class used to represent a journal model designed in the SciELO context.

    Attributes
    ----------
    official : official journal class object
        journal model that contains only official data registered in the ISSN.

    Methods
    -------
    TODO
    """

    collection = models.ForeignKey(
        Collection,
        verbose_name=_("Collection"),
        on_delete=models.SET_NULL,
        related_name="+",
        null=True,
        blank=True,
    )
    journal = models.ForeignKey(
        Journal,
        verbose_name=_("Journal"),
        null=True,
        blank=True,
        on_delete=models.SET_NULL,
    )
    journal_acron = models.TextField(_("Journal Acronym"), null=True, blank=True)
    issn_scielo = models.CharField(
        _("ISSN SciELO"), max_length=9, null=True, blank=True
    )
    # TODO adicionar eventos de entrada e saída de coleção / refatorar journal_and_collection

    class Meta:
        verbose_name = _("SciELO Journal")
        verbose_name_plural = _("SciELO Journals")
        index_together = [
            ["collection", "journal_acron"],
            ["collection", "issn_scielo"],
        ]

    def __unicode__(self):
        return f"{self.collection} {self.journal_acron or self.issn_scielo}"

    def __str__(self):
        return f"{self.collection} {self.journal_acron or self.issn_scielo}"

    base_form_class = CoreAdminModelForm

    panels = [
        FieldPanel("journal"),
        FieldPanel("journal_acron"),
        FieldPanel("issn_scielo"),
        FieldPanel("collection"),
    ]

    @classmethod
    def get(
        cls,
        collection,
        issn_scielo=None,
        journal_acron=None,
    ):
        if not collection:
            raise SciELOJournalGetError(
                "SciELOJournal.get requires collection parameter"
            )
        if issn_scielo:
            return cls.objects.get(collection=collection, issn_scielo=issn_scielo)
        if journal_acron:
            return cls.objects.get(collection=collection, journal_acron=journal_acron)
        raise SciELOJournalGetError(
            "SciELOJournal.get requires issn_scielo or journal_acron parameter"
        )

    @classmethod
    def create_or_update(
        cls,
        user,
        collection,
        issn_scielo=None,
        journal_acron=None,
        journal=None,
    ):
        try:
            obj = cls.get(
                collection, issn_scielo=issn_scielo, journal_acron=journal_acron
            )
            obj.updated_by = user
        except cls.DoesNotExist:
            obj = cls()
            obj.creator = user
        except (SciELOJournalGetError, cls.MultipleObjectsReturned) as e:
            raise SciELOJournalCreateOrUpdateError(
                _("Unable to create or update SciELO journal {}").format(e)
            )
        obj.issn_scielo = issn_scielo or obj.issn_scielo
        obj.journal_acron = journal_acron or obj.journal_acron
        obj.collection = collection or obj.collection
        obj.journal = journal or obj.journal
        obj.save()
        return obj<|MERGE_RESOLUTION|>--- conflicted
+++ resolved
@@ -229,7 +229,7 @@
         FieldPanel("official"),
         FieldPanel("title"),
         FieldPanel("short_title"),
-        InlinePanel("collection"),
+        FieldPanel("collection"),
     ]
 
     panels_mission = [
@@ -432,7 +432,6 @@
             obj = cls.get(journal, language)
             obj.updated_by = user
         except IndexError:
-<<<<<<< HEAD
             obj = cls()
             obj.creator = user
         except (MissionGetError, cls.MultipleObjectsReturned) as e:
@@ -444,19 +443,6 @@
         obj.journal = journal or obj.journal
         obj.save()
         return obj
-=======
-            scielo_mission = cls()
-            scielo_mission.rich_text = mission_rich_text
-            scielo_mission.language = language
-            scielo_mission.journal = scielo_journal
-            scielo_mission.creator = user
-            scielo_mission.save()
-
-        return scielo_mission
-    
-    def __str__(self):
-        return f"{self.rich_text} - {self.language}"
->>>>>>> e8644d44
 
 
 class Owner(Orderable, InstitutionHistory):

import os

from django.contrib.auth import get_user_model
from django.db import models
from django.utils.safestring import mark_safe
from django.utils.translation import gettext_lazy as _
from modelcluster.fields import ParentalKey
from modelcluster.models import ClusterableModel
from wagtail.admin.panels import FieldPanel, InlinePanel, ObjectList, TabbedInterface
from wagtailautocomplete.edit_handlers import AutocompletePanel
from wagtail.fields import RichTextField
from wagtail.models import Orderable

from collection.models import Collection
from core.forms import CoreAdminModelForm
<<<<<<< HEAD
from core.models import CommonControlField, RichTextWithLang, License
=======
from core.models import CommonControlField, RichTextWithLang, TextWithLang
>>>>>>> 951635e0
from institution.models import InstitutionHistory
from vocabulary.models import Vocabulary
from core.models import Language
from reference.models import JournalTitle


from journal.exceptions import (
    JournalCreateOrUpdateError,
    JournalGetError,
    MissionCreateOrUpdateError,
    MissionGetError,
    OfficialJournalCreateOrUpdateError,
    OfficialJournalGetError,
    SciELOJournalCreateOrUpdateError,
    SciELOJournalGetError,
    StandardCreationOrUpdateError,
    SubjectCreationOrUpdateError,
    WosdbCreationOrUpdateError,
    IndexedAtCreationOrUpdateError,
)

from . import choices
<<<<<<< HEAD

User = get_user_model()

=======
from core.choices import MONTHS
>>>>>>> 951635e0

class OfficialJournal(CommonControlField):
    """
    Class that represent the Official Journal
    """

    title = models.TextField(_("Official Title"), null=True, blank=True)
    iso_short_title = models.TextField(_("ISO Short Title"), null=True, blank=True)
    parallel_titles = models.ManyToManyField(
        "JournalParallelTitles", null=True, blank=True
    )
    new_title = models.TextField(_("New Title"), null=True, blank=True)
    old_title = models.TextField(_("Old Title"), null=True, blank=True)
    foundation_year = models.CharField(
        _("Foundation Year"), max_length=4, null=True, blank=True
    )
    initial_volume = models.CharField(
        _("Initial Volume"), max_length=32, null=True, blank=True
    )
    initial_number = models.CharField(
        _("Initial Number"), max_length=32, null=True, blank=True
    )
    terminate_year = models.CharField(
        _("Terminate year"), max_length=4, null=True, blank=True
    )
    terminate_month = models.CharField(
        _("Terminate month"), max_length=2, choices=MONTHS, null=True, blank=True
    )
    final_volume = models.CharField(
        _("Final Volume"), max_length=32, null=True, blank=True
    )
    final_number = models.CharField(
        _("Final Number"), max_length=32, null=True, blank=True
    )
    issn_print = models.CharField(_("ISSN Print"), max_length=9, null=True, blank=True)
    issn_electronic = models.CharField(
        _("ISSN Eletronic"), max_length=9, null=True, blank=True
    )
    issnl = models.CharField(_("ISSNL"), max_length=9, null=True, blank=True)

    panels_titles = [
        FieldPanel("title"), 
        FieldPanel("iso_short_title"),
        AutocompletePanel("parallel_titles"),
        FieldPanel("old_title"),
        FieldPanel("new_title"),
    ]

    panels_dates = [
        FieldPanel("foundation_year"),
        FieldPanel("initial_volume"),
        FieldPanel("initial_number"),
        FieldPanel("terminate_year"),
        FieldPanel("terminate_month"),        
        FieldPanel("final_volume"),
        FieldPanel("final_number"),
    ]

    panels_issns = [
        FieldPanel("issn_print"),
        FieldPanel("issn_electronic"),
        FieldPanel("issnl"),
    ]

    edit_handler = TabbedInterface(
        [
            ObjectList(panels_titles, heading=_("Titles")),
            ObjectList(panels_dates, heading=_("Dates")),
            ObjectList(panels_issns, heading=_("Issns")),
        ]
    )

    class Meta:
        verbose_name = _("Official Journal")
        verbose_name_plural = _("Official Journals")
        indexes = [
            models.Index(
                fields=[
                    "title",
                ]
            ),
            models.Index(
                fields=[
                    "foundation_year",
                ]
            ),
            models.Index(
                fields=[
                    "issn_print",
                ]
            ),
            models.Index(
                fields=[
                    "issn_electronic",
                ]
            ),
            models.Index(
                fields=[
                    "issnl",
                ]
            ),
        ]

    def __unicode__(self):
        return "%s - %s" % (self.issnl, self.title) or ""

    def __str__(self):
        return "%s - %s" % (self.issnl, self.title) or ""

    @property
    def data(self):
        d = {
            "official_journal__title": self.title,
            "official_journal__foundation_year": self.foundation_year,
            "official_journal__issn_print": self.issn_print,
            "official_journal__issn_electronic": self.issn_electronic,
            "official_journal__issnl": self.issnl,
        }
        return d

    @classmethod
    def get(cls, issn_print=None, issn_electronic=None, issnl=None):
        if issn_electronic:
            return cls.objects.get(issn_electronic=issn_electronic)
        if issn_print:
            return cls.objects.get(issn_print=issn_print)
        if issnl:
            return cls.objects.get(issnl=issnl)
        raise OfficialJournalGetError(
            "OfficialJournal.get requires issn_print or issn_electronic or issnl"
        )

    @classmethod
    def create_or_update(
        cls,
        user,
        issn_print=None,
        issn_electronic=None,
        issnl=None,
        title=None,
        foundation_year=None,
    ):
        try:
            obj = cls.get(
                issn_print=issn_print, issn_electronic=issn_electronic, issnl=issnl
            )
            obj.updated_by = user
        except cls.DoesNotExist:
            obj = cls()
            obj.creator = user
        except (OfficialJournalGetError, cls.MultipleObjectsReturned) as e:
            raise OfficialJournalCreateOrUpdateError(
                _("Unable to create or update official journal {}").format(e)
            )

        obj.issnl = issnl or obj.issnl
        obj.issn_electronic = issn_electronic or obj.issn_electronic
        obj.issn_print = issn_print or obj.issn_print
        obj.foundation_year = foundation_year or obj.foundation_year
        obj.title = title or obj.title
        obj.save()

        return obj

    base_form_class = CoreAdminModelForm


class SocialNetwork(models.Model):
    name = models.TextField(
        _("Name"), choices=choices.SOCIAL_NETWORK_NAMES, null=True, blank=True
    )
    url = models.URLField(_("URL"), null=True, blank=True)

    panels = [FieldPanel("name"), FieldPanel("url")]

    class Meta:
        verbose_name = _("Social Network")
        verbose_name_plural = _("Social Networks")
        indexes = [
            models.Index(
                fields=[
                    "name",
                ]
            ),
            models.Index(
                fields=[
                    "url",
                ]
            ),
        ]
        abstract = True

    @property
    def data(self):
        d = {"social_network__name": self.name, "social_network__url": self.url}

        return d


class Journal(CommonControlField, ClusterableModel):
    """
    A class used to represent a journal model designed in the SciELO context.

    Attributes
    ----------
    official : official journal class object
        journal model that contains only official data registered in the ISSN.

    Methods
    -------
    TODO
    """

    official = models.ForeignKey(
        OfficialJournal,
        verbose_name=_("Official Journal"),
        null=True,
        blank=True,
        on_delete=models.SET_NULL,
    )
    title = models.TextField(_("Journal Title"), null=True, blank=True)
    short_title = models.TextField(_("Short Title"), null=True, blank=True)
    other_titles = models.ManyToManyField(JournalTitle, verbose_name=_("Other titles"))
    logo = models.ForeignKey(
        "wagtailimages.Image",
        on_delete=models.SET_NULL,
        related_name="+",
        null=True,
        blank=True,
    )
    submission_online_url = models.URLField(
        _("Submission online URL"), null=True, blank=True
    )
    
    open_access = models.CharField(
        _("Open Access status"),
        max_length=10,
        choices=choices.OA_STATUS,
        null=True,
        blank=True,
    )

    url_oa = models.URLField(
        _("Open Science accordance form"),
        null=True,
        blank=True,
        help_text=mark_safe(
            _(
                """Suggested form: <a target='_blank' href='https://wp.scielo.org/wp-content/uploads/Formulario-de-Conformidade-Ciencia-Aberta.docx'>https://wp.scielo.org/wp-content/uploads/Formulario-de-Conformidade-Ciencia-Aberta.docx</a>"""
            )
        ),
    )
    collection_main_url = models.URLField(
        _("Collection Main Url"),
        null=True,
        blank=True,
    )
    frequency = models.CharField(
        _("Frequency"),
        max_length=4,
        choices=choices.FREQUENCY,
        null=True,
        blank=True,
    )
    publishing_model = models.CharField(
        _("Publishing Model"),
        max_length=16,
        choices=choices.PUBLISHING_MODEL,
        null=True,
        blank=True,
    )
    subject_descriptor = models.ManyToManyField(
        "SubjectDescriptor",
        verbose_name=_("Subject Descriptors"),
    )
    subject = models.ManyToManyField(
        "Subject",
        verbose_name=_("Study Areas"),
    )
    wos_db = models.ManyToManyField(
        "WebOfKnowledge",
        verbose_name=_("Web of Knowledge Databases"),
    )
    wos_area = models.ManyToManyField(
        "WebOfKnowledgeSubjectCategory",
        verbose_name=_("Web of Knowledge Subject Categories"),
    )
    text_language = models.ManyToManyField(
        Language,
        verbose_name=_("Text Languages"),
        related_name="text_language",
    )
    abstract_language = models.ManyToManyField(
        Language,
        verbose_name=_("Abstract Languages"),
        related_name="abstract_language",
    )
    standard = models.ForeignKey(
        "Standard",
        on_delete=models.SET_NULL,
        null=True,
        blank=True,
    )
    alphabet = models.CharField(
        _("Alphabet"),
        max_length=4,
        choices=choices.ALPHABET_OF_TITLE,
        null=True,
        blank=True,
    )
    type_of_literature = models.CharField(
        _("Type of Literature"),
        max_length=4,
        choices=choices.LITERATURE_TYPE,
        null=True,
        blank=True,
    )
    treatment_level = models.CharField(
        _("Treatment Level"),
        max_length=4,
        choices=choices.TREATMENT_LEVEL,
        null=True,
        blank=True,
    )
    level_of_publication = models.CharField(
        _("Level of Publication"),
        max_length=2,
        choices=choices.PUBLICATION_LEVEL,
        null=True,
        blank=True,
    )
    national_code = models.TextField(
        _("National Code"),
        null=True,
        blank=True,
    )
    classification = models.TextField(
        _("Classification"),
        null=True,
        blank=True,
    )
    vocabulary = models.ForeignKey(
        Vocabulary,
        on_delete=models.SET_NULL,
        null=True,
        blank=True,
    )
    indexed_at = models.ManyToManyField(
        "IndexedAt",
    )
    secs_code = models.TextField(
        _("Secs Code"),
        null=True,
        blank=True,
    )
    medline_code = models.TextField(
        _("Medline Code"),
        null=True,
        blank=True,
    )
    medline_short_title = models.TextField(
        _("Medline Code"),
        null=True,
        blank=True,
    )  # (no xml é abbrev-journal-title do tipo nlm-title)
    url_of_journal = models.URLField(
        _("Url of Journal"),
        null=True,
        blank=True,
    )
    use_license = models.ForeignKey(
        License,
        on_delete=models.SET_NULL,
        blank=True,
        null=True,
    )
    center_code = models.TextField(
        _("Center code"),
        blank=True,
        null=True,
    )
    identification_number = models.CharField(
        _("Identification Number"),
        max_length=9,
        blank=True,
        null=True,
    )
    ftp = models.CharField(
        _("Ftp"),
        max_length=50,
        blank=True,
        null=True,
    )
    user_subscription = models.CharField(
        _("User Subscription"),
        max_length=3,
        blank=True,
        null=True,
    )
    subtitle = models.TextField(
        _("Subtitle"),
        blank=True,
        null=True,
    )
    section = models.CharField(
        _("Section"),
        max_length=255,
        blank=True,
        null=True,
    )
    has_supplement = models.TextField(
        _("Has Supplement"),
        blank=True,
        null=True,
    )
    is_supplement = models.CharField(
        _("Is supplement"),
        max_length=255,
        blank=True,
        null=True,
    )
    acronym_letters = models.CharField(
        _("Acronym Letters"),
        max_length=8,
        blank=True,
        null=True,
    )

    panels_titles = [
        AutocompletePanel("official"),
        FieldPanel("title"),
        FieldPanel("short_title"),
        AutocompletePanel("other_titles"),
    ]

    panels_scope_and_about = [
        InlinePanel("mission", label=_("Mission"), classname="collapsed"),
        InlinePanel("history", label=_("Brief History"), classname="collapsed"),
        InlinePanel("focus", label=_("Focus and Scope"), classname="collapsed"),
        FieldPanel("subject_descriptor"),
        FieldPanel("subject"),
        FieldPanel("wos_db"),
        FieldPanel("wos_area"),
    ]

    panels_formal_information = [
        FieldPanel("frequency"),
        FieldPanel("publishing_model"),
        FieldPanel("text_language"),
        FieldPanel("abstract_language"),
        FieldPanel("standard"),
        AutocompletePanel("vocabulary"),
        FieldPanel("alphabet"),
        FieldPanel("classification"),
        FieldPanel("national_code"),
        FieldPanel("type_of_literature"),
        FieldPanel("treatment_level"),
        FieldPanel("level_of_publication"),
    ]

    panels_interoperation = [
        FieldPanel("secs_code"),
        FieldPanel("medline_code"),
        FieldPanel("medline_short_title"),
        FieldPanel("indexed_at"),
    ]

    panels_identification = [
        AutocompletePanel("collection"),
    ]

    panels_institutions = [
        InlinePanel("owner", label=_("Owner"), classname="collapsed"),
        InlinePanel(
            "editorialmanager", label=_("Editorial Manager"), classname="collapsed"
        ),
        InlinePanel("publisher", label=_("Publisher"), classname="collapsed"),
        InlinePanel("sponsor", label=_("Sponsor"), classname="collapsed"),
    ]

    panels_website = [
        FieldPanel("logo", heading=_("Logo")),
        FieldPanel("url_of_journal"),
        FieldPanel("submission_online_url"),
        FieldPanel("collection_main_url"),
        InlinePanel("journalsocialnetwork", label=_("Social Network")),
    ]

    panels_open_science = [
        FieldPanel("open_access"),
        FieldPanel("url_oa"),
        AutocompletePanel("use_license")
    ]

    panels_policy = [
        InlinePanel("open_data", label=_("Open data"), classname="collapsed"),
        InlinePanel("preprint", label=_("Preprint"), classname="collapsed"),
        InlinePanel("review", label=_("Peer review"), classname="collapsed"),
        InlinePanel("ecommittee", label=_("Ethics Committee"), classname="collapsed"),
        InlinePanel("copyright", label=_("Copyright"), classname="collapsed"),
        InlinePanel(
            "website_responsibility",
            label=_("Intellectual Property / Terms of use / Website responsibility"),
            classname="collapsed",
        ),
        InlinePanel(
            "author_responsibility",
            label=_("Intellectual Property / Terms of use / Author responsibility"),
            classname="collapsed",
        ),
        InlinePanel(
            "policies",
            label=_("Retraction Policy | Ethics and Misconduct Policy"),
            classname="collapsed",
        ),
        InlinePanel(
            "conflict_policy",
            label=_("Conflict of interest policy"),
            classname="collapsed",
        ),
    ]
    panels_notes = [InlinePanel("annotation", label=_("Notes"), classname="collapsed")]

    panels_legacy_compatibility_fields = [
        FieldPanel("center_code"),
        FieldPanel("identification_number"),
        FieldPanel("ftp"),
        FieldPanel("user_subscription"),
        FieldPanel("subtitle"),
        FieldPanel("section"),
        FieldPanel("has_supplement"),
        FieldPanel("is_supplement"),
        FieldPanel("acronym_letters"),
    ]

    edit_handler = TabbedInterface(
        [
            ObjectList(panels_titles, heading=_("Titles")),
            ObjectList(panels_identification, heading=_("Identification")),
            ObjectList(panels_scope_and_about, heading=_("Scope")),
            ObjectList(panels_interoperation, heading=_("Interoperation")),
            ObjectList(panels_formal_information, heading=_("Formal information")),
            ObjectList(panels_institutions, heading=_("Related Institutions")),
            ObjectList(panels_website, heading=_("Website")),
            ObjectList(panels_open_science, heading=_("Open Science")),
            ObjectList(panels_policy, heading=_("Journal Policy")),
            ObjectList(panels_notes, heading=_("Notes")),
        ]
    )

    class Meta:
        verbose_name = _("Journal")
        verbose_name_plural = _("Journals")
        indexes = [
            models.Index(
                fields=[
                    "official",
                ]
            ),
            models.Index(
                fields=[
                    "title",
                ]
            ),
        ]

    @property
    def data(self):
        d = {}

        if self.official:
            d.update(self.official.data)

        d.update(
            {
                "journal__title": self.title,
                "journal__short_title": self.short_title,
                "journal__submission_online_url": self.submission_online_url,
            }
        )

        return d

    @classmethod
    def get(
        cls,
        official_journal,
    ):
        if official_journal:
            return cls.objects.get(official=official_journal)
        raise JournalGetError("Journal.get requires offical_journal parameter")

    @classmethod
    def create_or_update(
        cls,
        user,
        official_journal,
        title=None,
        short_title=None,
        other_titles=None,
        submission_online_url=None,
        open_access=None,
    ):
        try:
            obj = cls.get(official_journal)
            obj.updated_by = user
        except cls.DoesNotExist:
            obj = cls()
            obj.creator = user
        except (JournalGetError, cls.MultipleObjectsReturned) as e:
            raise JournalCreateOrUpdateError(
                _("Unable to create or update journal {}").format(e)
            )

        obj.official = official_journal or obj.official
        obj.title = title or obj.title
        obj.short_title = short_title or obj.short_title
        obj.submission_online_url = submission_online_url or obj.submission_online_url
        obj.open_access = open_access or obj.open_access
        obj.save()

        if other_titles:
            obj.other_titles.set(other_titles)

        return obj

    def __unicode__(self):
        return "%s" % self.official or ""

    def __str__(self):
        return "%s" % self.official or ""

    base_form_class = CoreAdminModelForm


class Mission(Orderable, RichTextWithLang, CommonControlField):
    journal = ParentalKey(Journal, on_delete=models.SET_NULL, related_name="mission", null=True)

    class Meta:
        indexes = [
            models.Index(
                fields=[
                    "journal",
                ]
            ),
            models.Index(
                fields=[
                    "language",
                ]
            ),
        ]

    @property
    def data(self):
        d = {}

        if self.journal:
            d.update(self.journal.data)

        return d

    @classmethod
    def get(
        cls,
        journal,
        language,
    ):
        if journal and language:
            return cls.objects.filter(journal=journal, language=language)
        raise MissionGetError("Mission.get requires journal and language parameters")

    @classmethod
    def create_or_update(
        cls,
        user,
        journal,
        language,
        mission_rich_text,
    ):
        if not mission_rich_text:
            raise MissionCreateOrUpdateError(
                "Mission.create_or_update requires mission_rich_text parameter"
            )
        try:
            obj = cls.get(journal, language)
            obj.updated_by = user
        except IndexError:
            obj = cls()
            obj.creator = user
        except (MissionGetError, cls.MultipleObjectsReturned) as e:
            raise MissionCreateOrUpdateError(
                _("Unable to create or update journal {}").format(e)
            )
        obj.rich_text = mission_rich_text or obj.rich_text
        obj.language = language or obj.language
        obj.journal = journal or obj.journal
        obj.save()
        return obj


class Owner(Orderable, InstitutionHistory):
    page = ParentalKey(Journal, on_delete=models.SET_NULL, related_name="owner", null=True)


class EditorialManager(Orderable, InstitutionHistory):
    page = ParentalKey(
        Journal, on_delete=models.SET_NULL, related_name="editorialmanager", null=True
    )


class Publisher(Orderable, InstitutionHistory):
    page = ParentalKey(Journal, on_delete=models.SET_NULL, related_name="publisher", null=True)


class Sponsor(Orderable, InstitutionHistory):
    page = ParentalKey(Journal, on_delete=models.CASCADE, related_name="sponsor")


class JournalSocialNetwork(Orderable, SocialNetwork):
    page = ParentalKey(
        Journal, on_delete=models.SET_NULL, related_name="journalsocialnetwork", null=True
    )


class OpenData(Orderable, RichTextWithLang, CommonControlField):
    rich_text = RichTextField(
        null=True,
        blank=True,
        help_text=mark_safe(
            _(
                """Refers to sharing data, codes, methods and other materials used and 
            resulting from research that are usually the basis of the texts of articles published by journals. 
            Guide: <a target='_blank' href='https://wp.scielo.org/wp-content/uploads/Guia_TOP_pt.pdf'>https://wp.scielo.org/wp-content/uploads/Guia_TOP_pt.pdf</a>"""
            )
        ),
    )
    journal = ParentalKey(Journal, on_delete=models.SET_NULL, related_name="open_data", null=True)


class Preprint(Orderable, RichTextWithLang, CommonControlField):
    rich_text = RichTextField(
        null=True,
        blank=True,
        help_text=_(
            """A preprint is defined as a manuscript ready for submission to a journal that is deposited 
            with trusted preprint servers before or in parallel with submission to a journal. 
            This practice joins that of continuous publication as mechanisms to speed up research communication. 
            Preprints share with journals the originality in the publication of articles and inhibit the use of 
            the double-blind procedure in the evaluation of manuscripts. 
            The use of preprints is an option and choice of the authors and it is up to the journals to adapt 
            their policies to accept the submission of manuscripts previously deposited in a preprints server 
            recognized by the journal."""
        ),
    )
    journal = ParentalKey(Journal, on_delete=models.SET_NULL, related_name="preprint", null=True)


class History(Orderable, RichTextWithLang, CommonControlField):
    rich_text = RichTextField(
        null=True,
        blank=True,
        help_text=_(
            "Insert here a brief history with events and milestones in the trajectory of the journal"
        ),
    )
    journal = ParentalKey(Journal, on_delete=models.SET_NULL, related_name="history", null=True)


class Focus(Orderable, RichTextWithLang, CommonControlField):
    rich_text = RichTextField(
        null=True,
        blank=True,
        help_text=_("Insert here the focus and scope of the journal"),
    )
    journal = ParentalKey(Journal, on_delete=models.SET_NULL, related_name="focus", null=True)


class Review(Orderable, RichTextWithLang, CommonControlField):
    rich_text = RichTextField(
        null=True, blank=True, help_text=_("Brief description of the review flow")
    )
    journal = ParentalKey(Journal, on_delete=models.SET_NULL, related_name="review", null=True)


class Ecommittee(Orderable, RichTextWithLang, CommonControlField):
    rich_text = RichTextField(
        null=True,
        blank=True,
        help_text=_(
            """Authors must attach a statement of approval from the ethics committee of 
            the institution responsible for approving the research"""
        ),
    )
    journal = ParentalKey(Journal, on_delete=models.SET_NULL, related_name="ecommittee", null=True)


class Copyright(Orderable, RichTextWithLang, CommonControlField):
    rich_text = RichTextField(
        null=True,
        blank=True,
        help_text=_(
            """Describe the policy used by the journal on copyright issues. 
            We recommend that this section be in accordance with the recommendations of the SciELO criteria, 
            item 5.2.10.1.2. - Copyright"""
        ),
    )
    journal = ParentalKey(Journal, on_delete=models.SET_NULL, related_name="copyright", null=True)


class WebsiteResponsibility(Orderable, RichTextWithLang, CommonControlField):
    rich_text = RichTextField(
        null=True,
        blank=True,
        help_text=_(
            """EX. DOAJ: Copyright terms applied to posted content must be clearly stated and separate 
            from copyright terms applied to the website"""
        ),
    )
    journal = ParentalKey(
        Journal, on_delete=models.SET_NULL, related_name="website_responsibility", null=True
    )


class AuthorResponsibility(Orderable, RichTextWithLang, CommonControlField):
    rich_text = RichTextField(
        null=True,
        blank=True,
        help_text=_(
            """The author's declaration of responsibility for the content published in 
            the journal that owns the copyright Ex. DOAJ: The terms of copyright must not contradict 
            the terms of the license or the terms of the open access policy. "All rights reserved" is 
            never appropriate for open access content"""
        ),
    )
    journal = ParentalKey(
        Journal, on_delete=models.SET_NULL, related_name="author_responsibility", null=True
    )


class Policies(Orderable, RichTextWithLang, CommonControlField):
    rich_text = RichTextField(
        null=True,
        blank=True,
        help_text=mark_safe(
            _(
                """Describe here how the journal will deal with ethical issues and/or 
            issues that may damage the journal's reputation. What is the journal's position regarding 
            the retraction policy that the journal will adopt in cases of misconduct. 
            Best practice guide: <a target='_blank' 
            href='https://wp.scielo.org/wp-content/uploads/Guia-de-Boas-Praticas-para-o-Fortalecimento-da-Etica-na-Publicacao-Cientifica.pdf'>
            https://wp.scielo.org/wp-content/uploads/Guia-de-Boas-Praticas-para-o-Fortalecimento-da-Etica-na-Publicacao-Cientifica.pdf</a>"""
            )
        ),
    )
    journal = ParentalKey(Journal, on_delete=models.SET_NULL, related_name="policies", null=True)


class ConflictPolicy(Orderable, RichTextWithLang, CommonControlField):
    journal = ParentalKey(
        Journal, on_delete=models.SET_NULL, related_name="conflict_policy", null=True
    )


class SciELOJournal(CommonControlField, ClusterableModel, SocialNetwork):
    """
    A class used to represent a journal model designed in the SciELO context.

    Attributes
    ----------
    official : official journal class object
        journal model that contains only official data registered in the ISSN.

    Methods
    -------
    TODO
    """

    collection = models.ForeignKey(
        Collection,
        verbose_name=_("Collection"),
        on_delete=models.SET_NULL,
        related_name="+",
        null=True,
        blank=True,
    )
    journal = models.ForeignKey(
        Journal,
        verbose_name=_("Journal"),
        null=True,
        blank=True,
        on_delete=models.SET_NULL,
    )
    journal_acron = models.TextField(_("Journal Acronym"), null=True, blank=True)
    issn_scielo = models.CharField(
        _("ISSN SciELO"), max_length=9, null=True, blank=True
    )
    status = models.CharField(
        _("Status"), max_length=12, choices=choices.STATUS, null=True, blank=True
    )

    # TODO adicionar eventos de entrada e saída de coleção / refatorar journal_and_collection

    autocomplete_search_field = "journal_acron"

    def autocomplete_label(self):
        return str(self)

    class Meta:
        verbose_name = _("SciELO Journal")
        verbose_name_plural = _("SciELO Journals")
        indexes = [
            models.Index(
                fields=[
                    "collection",
                    "journal_acron",
                ]
            ),
            models.Index(
                fields=[
                    "collection",
                    "issn_scielo",
                ]
            ),
        ]

    def __unicode__(self):
        return f"{self.collection} {self.journal_acron or self.issn_scielo}"

    def __str__(self):
        return f"{self.collection} {self.journal_acron or self.issn_scielo}"

    base_form_class = CoreAdminModelForm

    panels = [
        AutocompletePanel("journal"),
        FieldPanel("journal_acron"),
        FieldPanel("issn_scielo"),
        FieldPanel("status"),
        AutocompletePanel("collection"),
        InlinePanel(
            "journal_history", label="Jounal and History", classname="collapsed"
        ),
    ]

    @classmethod
    def get(
        cls,
        collection,
        issn_scielo=None,
        journal_acron=None,
    ):
        if not collection:
            raise SciELOJournalGetError(
                "SciELOJournal.get requires collection parameter"
            )
        if issn_scielo:
            return cls.objects.get(collection=collection, issn_scielo=issn_scielo)
        if journal_acron:
            return cls.objects.get(collection=collection, journal_acron=journal_acron)
        raise SciELOJournalGetError(
            "SciELOJournal.get requires issn_scielo or journal_acron parameter"
        )

    @classmethod
    def create_or_update(
        cls,
        user,
        collection,
        issn_scielo=None,
        journal_acron=None,
        journal=None,
        code_status=None,
    ):
        try:
            obj = cls.get(
                collection, issn_scielo=issn_scielo, journal_acron=journal_acron
            )
            obj.updated_by = user
        except cls.DoesNotExist:
            obj = cls()
            obj.creator = user
        except (SciELOJournalGetError, cls.MultipleObjectsReturned) as e:
            raise SciELOJournalCreateOrUpdateError(
                _("Unable to create or update SciELO journal {}").format(e)
            )
        obj.issn_scielo = issn_scielo or obj.issn_scielo
        obj.journal_acron = journal_acron or obj.journal_acron
        obj.collection = collection or obj.collection
        obj.journal = journal or obj.journal
        obj.status = dict(choices.STATUS).get(code_status) or obj.status
        obj.save()
        return obj


class JournalParallelTitles(TextWithLang):

    def __unicode__(self):
        return "%s (%s)" % (self.text, self.language)

    def __str__(self):
        return "%s (%s)" % (self.text, self.language)
class SubjectDescriptor(CommonControlField):
    value = models.CharField(max_length=255, null=True, blank=True)

    def __str__(self):
        return f"{self.value}"


class Subject(CommonControlField):
    code = models.CharField(max_length=30, null=True, blank=True)
    value = models.CharField(max_length=100, null=True, blank=True)

    def __str__(self):
        return f"{self.value}"

    @classmethod
    def get(cls, code):
        if not code:
            raise ValueError("Subject.get requires code paramenter")
        return cls.objects.get(code=code)

    @classmethod
    def create_or_update(
        cls,
        code,
        user,
    ):
        try:
            obj = cls.get(code=code)
        except cls.DoesNotExist:
            obj = cls()
            obj.code = code
            obj.creator = user
        except SubjectCreationOrUpdateError as e:
            raise SubjectCreationOrUpdateError(code=code, message=e)

        obj.value = dict(choices.STUDY_AREA).get(code) or obj.value
        obj.updated = user
        obj.save()
        return obj


class WebOfKnowledge(CommonControlField):
    code = models.CharField(max_length=8, null=True, blank=True)
    value = models.CharField(max_length=100, null=True, blank=True)

    def __str__(self):
        return f"{self.code} - {self.value}"

    @classmethod
    def get(cls, code):
        if not code:
            raise ValueError("WebOfKnowledge.get requires code paramenter")
        return cls.objects.get(code=code)

    @classmethod
    def create_or_update(
        cls,
        code,
        user,
    ):
        try:
            obj = cls.get(code=code)
        except cls.DoesNotExist:
            obj = cls()
            obj.code = code
            obj.creator = user
        except WosdbCreationOrUpdateError as e:
            raise WosdbCreationOrUpdateError(code=code, message=e)

        obj.value = dict(choices.WOS_DB).get(code) or obj.value
        obj.updated_by = user
        obj.save()
        return obj


class WebOfKnowledgeSubjectCategory(CommonControlField):
    value = models.CharField(max_length=100, null=True, blank=True)

    def __str__(self):
        return f"{self.value}"


class Standard(CommonControlField):
    code = models.CharField(max_length=7, null=True, blank=True)
    value = models.TextField(null=True, blank=True)

    def __str__(self):
        return f"{self.code} - {self.value}"

    @classmethod
    def get(cls, code):
        if not code:
            raise ValueError("Standard.get requires code paramenter")
        return cls.objects.get(code=code)

    @classmethod
    def create_or_update(
        cls,
        code,
        user,
    ):
        try:
            obj = cls.get(code=code)
        except cls.DoesNotExist:
            obj = cls()
            obj.code = code
            obj.creator = user
        except StandardCreationOrUpdateError as e:
            raise StandardCreationOrUpdateError(code=code, message=e)

        obj.value = dict(choices.STANDARD).get(code) or obj.value
        obj.updated_by = user
        obj.save()
        return obj


class IndexedAt(CommonControlField):
    name = models.TextField(_("Name"), null=True, blank=False)
    acronym = models.TextField(_("Acronym"), null=True, blank=False)
    url = models.URLField(_("URL"), max_length=500, null=True, blank=False)
    description = models.TextField(_("Description"), null=True, blank=False)
    type = models.CharField(
        _("Type"), max_length=20, choices=choices.TYPE, null=True, blank=False
    )

    autocomplete_search_field = "name"

    def autocomplete_label(self):
        return str(self)

    panels = [
        FieldPanel("name"),
        FieldPanel("acronym"),
        FieldPanel("url"),
        FieldPanel("description"),
        FieldPanel("type"),
    ]

    def __str__(self):
        return f"{self.acronym} - {self.name}"

    @classmethod
    def get(
        cls,
        name,
        acronym,
    ):
        if name:
            return cls.objects.get(name=name)
        if acronym:
            return cls.objects.get(acronym)
        raise Exception("IndexedAt.get requires name or acronym paraments")

    @classmethod
    def create_or_update(
        cls,
        user,
        name=None,
        acronym=None,
        description=None,
        url=None,
        type=None,
    ):
        try:
            obj = cls.get(name=name, acronym=acronym)
        except cls.DoesNotExist:
            obj = cls()
            obj.name = name
            obj.acronym = acronym
            obj.creator = user
        except IndexedAtCreationOrUpdateError as e:
            raise IndexedAtCreationOrUpdateError(name=name, acronym=acronym, message=e)

        obj.description = description or obj.description
        obj.url = url or obj.url
        obj.type = type or obj.type
        obj.updated_by = user
        obj.save()

        return obj


class IndexedAtFile(models.Model):
    attachment = models.ForeignKey(
        "wagtaildocs.Document",
        null=True,
        blank=True,
        on_delete=models.SET_NULL,
        related_name="+",
    )
    is_valid = models.BooleanField(_("Is valid?"), default=False, blank=True, null=True)
    line_count = models.IntegerField(
        _("Number of lines"), default=0, blank=True, null=True
    )

    def filename(self):
        return os.path.basename(self.attachment.name)

    panels = [FieldPanel("attachment")]
<<<<<<< HEAD


class Annotation(CommonControlField):
    journal = ParentalKey(Journal, on_delete=models.SET_NULL, related_name="annotation", null=True)
    notes = models.TextField(_("Notes"), blank=True, null=True)
    creation_date = models.DateField(_("Creation Date"), blank=True, null=True)
    update_date = models.DateField(_("Update Date"), blank=True, null=True)

    def __str__(self):
        return f"{self.notes} - {self.creation_date} - {self.update_date}"

    panels = [
        FieldPanel("notes"),
        FieldPanel("creation_date", classname="myReadonlyInput"),
        FieldPanel("update_date", classname="myReadonlyInput"),
    ]
=======
>>>>>>> 951635e0
<|MERGE_RESOLUTION|>--- conflicted
+++ resolved
@@ -13,11 +13,7 @@
 
 from collection.models import Collection
 from core.forms import CoreAdminModelForm
-<<<<<<< HEAD
-from core.models import CommonControlField, RichTextWithLang, License
-=======
-from core.models import CommonControlField, RichTextWithLang, TextWithLang
->>>>>>> 951635e0
+from core.models import CommonControlField, RichTextWithLang, License, TextWithLang
 from institution.models import InstitutionHistory
 from vocabulary.models import Vocabulary
 from core.models import Language
@@ -40,13 +36,10 @@
 )
 
 from . import choices
-<<<<<<< HEAD
+from core.choices import MONTHS
 
 User = get_user_model()
 
-=======
-from core.choices import MONTHS
->>>>>>> 951635e0
 
 class OfficialJournal(CommonControlField):
     """
@@ -1247,7 +1240,6 @@
         return os.path.basename(self.attachment.name)
 
     panels = [FieldPanel("attachment")]
-<<<<<<< HEAD
 
 
 class Annotation(CommonControlField):
@@ -1263,6 +1255,4 @@
         FieldPanel("notes"),
         FieldPanel("creation_date", classname="myReadonlyInput"),
         FieldPanel("update_date", classname="myReadonlyInput"),
-    ]
-=======
->>>>>>> 951635e0
+    ]
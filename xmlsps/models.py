--- conflicted
+++ resolved
@@ -3,10 +3,6 @@
 
 from django.db import models
 from django.db.models import Q
-<<<<<<< HEAD
-
-=======
->>>>>>> 42e9b072
 from django.utils.translation import gettext as _
 from django.core.files.base import ContentFile
 from lxml import etree
@@ -198,8 +194,6 @@
             Q(created__gte=from_date) | Q(updated__gte=from_date),
         ).iterator()
 
-<<<<<<< HEAD
-=======
     @property
     def xml(self):
         return self.xml_version.xml_with_pre.tostring()
@@ -208,7 +202,6 @@
     def xml_with_pre(self):
         return self.xml_version.xml_with_pre
 
->>>>>>> 42e9b072
     @property
     def xmltree(self):
         return self.xml_version.xml_with_pre.xmltree

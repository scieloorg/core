--- conflicted
+++ resolved
@@ -39,10 +39,7 @@
     City.load(user)
     ThematicArea.load(user)
     WebOfKnowledgeSubjectCategory.load(user)
-<<<<<<< HEAD
     Institution.load(user)
     RoleModel.load(user)
-=======
     IndexedAt.load(user)
-    Institution.load(user)
->>>>>>> e73ec71c
+    Institution.load(user)
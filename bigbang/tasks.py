import logging

from django.contrib.auth import get_user_model

from collection.models import Collection
from config import celery_app
from core.models import Language
<<<<<<< HEAD
from location.models import Country, City, State, CountryName
from journal.models import Standard, Subject, WebOfKnowledge
from vocabulary.models import Vocabulary
=======
from journal.models import Standard, Subject, WebOfKnowledge
from location.models import City, Country, State
>>>>>>> fbd379c2

User = get_user_model()


def _get_user(user_id, username):
    if user_id:
        return User.objects.get(pk=user_id)
    if username:
        return User.objects.get(username=username)


@celery_app.task(bind=True)
def task_start(
    self,
    user_id=None,
    username=None,
):
    user = _get_user(user_id, username)
    Language.load(user)
    Collection.load(user)
<<<<<<< HEAD
    Collection.load(user)
    Vocabulary.load(user)
    Standard.load(user)
    Subject.load(user)
    WebOfKnowledge.load(user)
    Country.load(user)
    State.load(user)
    City.load(user)
    
=======
    Standard.load(user)
    Subject.load(user)
    WebOfKnowledge.load(user)
    City.load(user)
    State.load(user)
>>>>>>> fbd379c2
<|MERGE_RESOLUTION|>--- conflicted
+++ resolved
@@ -1,18 +1,12 @@
 import logging
 
 from django.contrib.auth import get_user_model
-
+from config import celery_app
 from collection.models import Collection
-from config import celery_app
 from core.models import Language
-<<<<<<< HEAD
-from location.models import Country, City, State, CountryName
+from location.models import Country, City, State
 from journal.models import Standard, Subject, WebOfKnowledge
 from vocabulary.models import Vocabulary
-=======
-from journal.models import Standard, Subject, WebOfKnowledge
-from location.models import City, Country, State
->>>>>>> fbd379c2
 
 User = get_user_model()
 
@@ -33,7 +27,6 @@
     user = _get_user(user_id, username)
     Language.load(user)
     Collection.load(user)
-<<<<<<< HEAD
     Collection.load(user)
     Vocabulary.load(user)
     Standard.load(user)
@@ -42,11 +35,4 @@
     Country.load(user)
     State.load(user)
     City.load(user)
-    
-=======
-    Standard.load(user)
-    Subject.load(user)
-    WebOfKnowledge.load(user)
-    City.load(user)
-    State.load(user)
->>>>>>> fbd379c2
+    
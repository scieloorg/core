import logging

from django.contrib.auth import get_user_model
from config import celery_app
from collection.models import Collection
from core.models import Language
from institution.models import Institution
from location.models import Country, City, State
from journal.models import Standard, Subject, WebOfKnowledge, WebOfKnowledgeSubjectCategory, IndexedAt
from vocabulary.models import Vocabulary
from thematic_areas.models import ThematicArea

User = get_user_model()


def _get_user(user_id, username):
    if user_id:
        return User.objects.get(pk=user_id)
    if username:
        return User.objects.get(username=username)


@celery_app.task(bind=True)
def task_start(
    self,
    user_id=None,
    username=None,
):
    user = _get_user(user_id, username)
    Language.load(user)
    Collection.load(user)
    Vocabulary.load(user)
    Standard.load(user)
    Subject.load(user)
    WebOfKnowledge.load(user)
    Country.load(user)
    State.load(user)
    City.load(user)
    ThematicArea.load(user)
    WebOfKnowledgeSubjectCategory.load(user)
<<<<<<< HEAD
    IndexedAt.load(user)
    
=======
    Institution.load(user)
>>>>>>> 0fbffc9d
<|MERGE_RESOLUTION|>--- conflicted
+++ resolved
@@ -38,9 +38,5 @@
     City.load(user)
     ThematicArea.load(user)
     WebOfKnowledgeSubjectCategory.load(user)
-<<<<<<< HEAD
     IndexedAt.load(user)
-    
-=======
-    Institution.load(user)
->>>>>>> 0fbffc9d
+    Institution.load(user)
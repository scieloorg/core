from django.db import models
from django.utils.translation import gettext as _
from modelcluster.models import ClusterableModel
from wagtail.admin.panels import FieldPanel, InlinePanel
from wagtailautocomplete.edit_handlers import AutocompletePanel

from core.forms import CoreAdminModelForm
from core.models import CommonControlField
from location.models import Location

from . import choices


class Institution(CommonControlField, ClusterableModel):
    name = models.TextField(_("Name"), null=True, blank=True)
    institution_type = models.TextField(
        _("Institution Type"), choices=choices.inst_type, null=True, blank=True
    )

    location = models.ForeignKey(
        Location, null=True, blank=True, on_delete=models.SET_NULL
    )

    acronym = models.TextField(_("Institution Acronym"), null=True, blank=True)
    level_1 = models.TextField(_("Organization Level 1"), null=True, blank=True)
    level_2 = models.TextField(_("Organization Level 2"), null=True, blank=True)
    level_3 = models.TextField(_("Organization Level 3"), null=True, blank=True)
    url = models.URLField("url", blank=True, null=True)

    logo = models.ImageField(_("Logo"), blank=True, null=True)

    official = models.ForeignKey(
        "Institution",
        verbose_name=_("Institution"),
        on_delete=models.SET_NULL,
        null=True,
        blank=True,
    )
    is_official = models.CharField(
        _("Is official"),
        null=True,
        blank=True,
        choices=choices.is_official,
        max_length=6,
    )

    autocomplete_search_field = "name"

    def autocomplete_label(self):
        return self.name

    panels = [
        FieldPanel("name"),
        FieldPanel("acronym"),
        FieldPanel("institution_type"),
        FieldPanel("location"),
        FieldPanel("level_1"),
        FieldPanel("level_2"),
        FieldPanel("level_3"),
        FieldPanel("url"),
        FieldPanel("logo"),
        AutocompletePanel("official"),
        FieldPanel("is_official"),
    ]

    def __unicode__(self):
        return "%s | %s | %s | %s | %s | %s" % (
            self.name,
            self.acronym,
            self.level_1,
            self.level_2,
            self.level_3,
            self.location,
        )

    def __str__(self):
        return "%s | %s | %s | %s | %s | %s" % (
            self.name,
            self.acronym,
            self.level_1,
            self.level_2,
            self.level_3,
            self.location,
        )

    @property
    def data(self):
        _data = {
            "institution__name": self.name,
            "institution__acronym": self.acronym,
            "institution__level_1": self.level_1,
            "institution__level_2": self.level_2,
            "institution__level_3": self.level_3,
            "institution__url": self.url,
        }
        if self.official:
            _data.update(self.official.data)
        _data.update(
            {
                "institution__is_official": self.is_official,
            }
        )

        return _data

    @classmethod
    def get_or_create(
        cls,
        inst_name,
        inst_acronym,
        level_1,
        level_2,
        level_3,
        location,
        official,
        is_official,
<<<<<<< HEAD
        user
=======
        user,
>>>>>>> 56de002c
    ):
        # Institution
        # check if exists the institution
        parms = {}
        if inst_name:
            parms["name"] = inst_name
        if inst_acronym:
            parms["acronym"] = inst_acronym
        if location:
            parms["location"] = location
        if level_1:
            parms["level_1"] = level_1
        if level_2:
            parms["level_2"] = level_2
        if level_3:
            parms["level_3"] = level_3

        try:
            return cls.objects.get(**parms)
        except:
            institution = cls()
            institution.name = inst_name
            institution.acronym = inst_acronym
            institution.level_1 = level_1
            institution.level_2 = level_2
            institution.level_3 = level_3
            institution.location = location
            institution.official = official
            institution.is_official = is_official
            institution.creator = user
            institution.save()
        return institution

    base_form_class = CoreAdminModelForm


class InstitutionHistory(models.Model):
    institution = models.ForeignKey(
        "Institution", null=True, blank=True, related_name="+", on_delete=models.CASCADE
    )
    initial_date = models.DateField(_("Initial Date"), null=True, blank=True)
    final_date = models.DateField(_("Final Date"), null=True, blank=True)

    panels = [
        FieldPanel("institution", heading=_("Institution")),
        FieldPanel("initial_date"),
        FieldPanel("final_date"),
    ]

    @classmethod
    def get_or_create(cls, institution, initial_date, final_date):
        histories = cls.objects.filter(
            institution=institution, initial_date=initial_date, final_date=final_date
        )
        try:
            history = histories[0]
        except:
            history = cls()
            history.institution = institution
            history.initial_date = initial_date
            history.final_date = final_date
            history.save()
        return history


class Sponsor(Institution):
    panels = Institution.panels

    base_form_class = CoreAdminModelForm<|MERGE_RESOLUTION|>--- conflicted
+++ resolved
@@ -114,11 +114,7 @@
         location,
         official,
         is_official,
-<<<<<<< HEAD
-        user
-=======
         user,
->>>>>>> 56de002c
     ):
         # Institution
         # check if exists the institution

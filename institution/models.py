--- conflicted
+++ resolved
@@ -216,7 +216,6 @@
     base_form_class = CoreAdminModelForm
 
 
-<<<<<<< HEAD
 class SponsorHistoryItem(CommonControlField):
     sponsor = models.ForeignKey(
         Sponsor, 
@@ -444,7 +443,8 @@
         history.final_date = final_date
         history.save()
         return history    
-=======
+
+
 class Scimago(CommonControlField, ClusterableModel):
     institution = models.TextField(_("Institution"), null=True, blank=True)
     country = models.ForeignKey(
@@ -534,5 +534,4 @@
     def filename(self):
         return os.path.basename(self.attachment.name)
 
-    panels = [FieldPanel("attachment")]
->>>>>>> 02bdba02
+    panels = [FieldPanel("attachment")]
"""
Base settings to build other settings files upon.
"""
from datetime import timedelta
from pathlib import Path

import environ
from django.utils.translation import gettext_lazy as _

ROOT_DIR = Path(__file__).resolve(strict=True).parent.parent.parent
# core/
APPS_DIR = ROOT_DIR / "core"
env = environ.Env()

READ_DOT_ENV_FILE = env.bool("DJANGO_READ_DOT_ENV_FILE", default=False)
if READ_DOT_ENV_FILE:
    # OS environment variables take precedence over variables from .env
    env.read_env(str(ROOT_DIR / ".env"))

# GENERAL
# ------------------------------------------------------------------------------
# https://docs.djangoproject.com/en/dev/ref/settings/#debug
DEBUG = env.bool("DJANGO_DEBUG", False)
# Local time zone. Choices are
# http://en.wikipedia.org/wiki/List_of_tz_zones_by_name
# though not all of them may be available with every OS.
# In Windows, this must be set to your system time zone.
TIME_ZONE = "UTC"
# https://docs.djangoproject.com/en/dev/ref/settings/#language-code
LANGUAGE_CODE = "pt-BR"
# https://docs.djangoproject.com/en/dev/ref/settings/#site-id
SITE_ID = 1
# https://docs.djangoproject.com/en/dev/ref/settings/#use-i18n
USE_I18N = True
# https://docs.djangoproject.com/en/dev/ref/settings/#use-l10n
USE_L10N = True
# https://docs.djangoproject.com/en/dev/ref/settings/#use-tz
USE_TZ = True
# https://docs.djangoproject.com/en/dev/ref/settings/#locale-paths
LOCALE_PATHS = [str(ROOT_DIR / "locale")]

# DATABASES
# ------------------------------------------------------------------------------
# https://docs.djangoproject.com/en/dev/ref/settings/#databases
DATABASES = {"default": env.db("DATABASE_URL")}
DATABASES["default"]["ATOMIC_REQUESTS"] = True
# https://docs.djangoproject.com/en/stable/ref/settings/#std:setting-DEFAULT_AUTO_FIELD
DEFAULT_AUTO_FIELD = "django.db.models.BigAutoField"

# URLS
# ------------------------------------------------------------------------------
# https://docs.djangoproject.com/en/dev/ref/settings/#root-urlconf
ROOT_URLCONF = "config.urls"
# https://docs.djangoproject.com/en/dev/ref/settings/#wsgi-application
WSGI_APPLICATION = "config.wsgi.application"

# APPS
# ------------------------------------------------------------------------------
# wagtail apps
WAGTAIL = [
    "core.home",
    "core.search_site",
    "wagtail.contrib.forms",
    "wagtail.contrib.redirects",
    "wagtail.contrib.modeladmin",
    "wagtail.contrib.simple_translation",
    "wagtail_localize",
    "wagtail_localize.modeladmin",
    "wagtail.embeds",
    "wagtail.sites",
    "wagtail.users",
    "wagtail.snippets",
    "wagtail.documents",
    "wagtail.images",
    "wagtail.search",
    "wagtail.admin",
    "wagtail",
    "wagtail.locales",
    "wagtail.api.v2",
    "wagtail.contrib.settings",
    "wagtail.contrib.styleguide",
    "wagtail.contrib.routable_page",
    "modelcluster",
    "taggit",
]

DJANGO_APPS = [
    "django.contrib.auth",
    "django.contrib.contenttypes",
    "django.contrib.sessions",
    "django.contrib.sites",
    "django.contrib.messages",
    "django.contrib.staticfiles",
    "django.contrib.humanize",  # Handy template tags
    "django.contrib.admin",
    "django.forms",
    "django_celery_results",
]

THIRD_PARTY_APPS = [
    "crispy_forms",
    "crispy_bootstrap5",
    "allauth",
    "allauth.account",
    "allauth.socialaccount",
    "django_celery_beat",
    "captcha",
    "wagtailautocomplete",
    "wagtailcaptcha",
    "wagtailmenus",
    "rest_framework",
    "haystack",
]

LOCAL_APPS = [
    "core.users",
    "core_settings",
    # Your stuff: custom apps go here
    "altmetric",
    "article",
    "bigbang",
    "book",
    "collection",
    "core",
    "files_storage",
    "institution",
    "issue",
    "journal",
    "location",
    "pid_provider",
    "doi",
    "researcher",
    "thematic_areas",
    "vocabulary",
    "xmlsps",
    "search",
    "reference",
    "tracker",
<<<<<<< HEAD
    "journalpage",
=======
    "report",
>>>>>>> 8e6e0030
]

# https://docs.djangoproject.com/en/dev/ref/settings/#installed-apps
INSTALLED_APPS = DJANGO_APPS + THIRD_PARTY_APPS + LOCAL_APPS + WAGTAIL

# MIGRATIONS
# ------------------------------------------------------------------------------
# https://docs.djangoproject.com/en/dev/ref/settings/#migration-modules
MIGRATION_MODULES = {"sites": "core.contrib.sites.migrations"}

# AUTHENTICATION
# ------------------------------------------------------------------------------
# https://docs.djangoproject.com/en/dev/ref/settings/#authentication-backends
AUTHENTICATION_BACKENDS = [
    "django.contrib.auth.backends.ModelBackend",
    "allauth.account.auth_backends.AuthenticationBackend",
]
# https://docs.djangoproject.com/en/dev/ref/settings/#auth-user-model
AUTH_USER_MODEL = "users.User"
# https://docs.djangoproject.com/en/dev/ref/settings/#login-redirect-url
LOGIN_REDIRECT_URL = "users:redirect"
# https://docs.djangoproject.com/en/dev/ref/settings/#login-url
LOGIN_URL = "account_login"

# PASSWORDS
# ------------------------------------------------------------------------------
# https://docs.djangoproject.com/en/dev/ref/settings/#password-hashers
PASSWORD_HASHERS = [
    # https://docs.djangoproject.com/en/dev/topics/auth/passwords/#using-argon2-with-django
    "django.contrib.auth.hashers.Argon2PasswordHasher",
    "django.contrib.auth.hashers.PBKDF2PasswordHasher",
    "django.contrib.auth.hashers.PBKDF2SHA1PasswordHasher",
    "django.contrib.auth.hashers.BCryptSHA256PasswordHasher",
]
# https://docs.djangoproject.com/en/dev/ref/settings/#auth-password-validators
AUTH_PASSWORD_VALIDATORS = [
    {
        "NAME": "django.contrib.auth.password_validation.UserAttributeSimilarityValidator"
    },
    {"NAME": "django.contrib.auth.password_validation.MinimumLengthValidator"},
    {"NAME": "django.contrib.auth.password_validation.CommonPasswordValidator"},
    {"NAME": "django.contrib.auth.password_validation.NumericPasswordValidator"},
]

# MIDDLEWARE
# ------------------------------------------------------------------------------
# https://docs.djangoproject.com/en/dev/ref/settings/#middleware
MIDDLEWARE = [
    "django.middleware.security.SecurityMiddleware",
    "whitenoise.middleware.WhiteNoiseMiddleware",
    "django.contrib.sessions.middleware.SessionMiddleware",
    "django.middleware.locale.LocaleMiddleware",
    "django.middleware.common.CommonMiddleware",
    "django.middleware.csrf.CsrfViewMiddleware",
    "django.contrib.auth.middleware.AuthenticationMiddleware",
    "django.contrib.messages.middleware.MessageMiddleware",
    "django.middleware.common.BrokenLinkEmailsMiddleware",
    "django.middleware.clickjacking.XFrameOptionsMiddleware",
    "wagtail.contrib.redirects.middleware.RedirectMiddleware",
    "allauth.account.middleware.AccountMiddleware",
]

# STATIC
# ------------------------------------------------------------------------------
# https://docs.djangoproject.com/en/dev/ref/settings/#static-root
STATIC_ROOT = str(ROOT_DIR / "staticfiles")
# https://docs.djangoproject.com/en/dev/ref/settings/#static-url
STATIC_URL = "/static/"
# https://docs.djangoproject.com/en/dev/ref/contrib/staticfiles/#std:setting-STATICFILES_DIRS
STATICFILES_DIRS = [str(APPS_DIR / "static")]
# https://docs.djangoproject.com/en/dev/ref/contrib/staticfiles/#staticfiles-finders
STATICFILES_FINDERS = [
    "django.contrib.staticfiles.finders.FileSystemFinder",
    "django.contrib.staticfiles.finders.AppDirectoriesFinder",
]

# MEDIA
# ------------------------------------------------------------------------------
# https://docs.djangoproject.com/en/dev/ref/settings/#media-root
MEDIA_ROOT = str(APPS_DIR / "media")
# https://docs.djangoproject.com/en/dev/ref/settings/#media-url
MEDIA_URL = "/media/"

# TEMPLATES
# ------------------------------------------------------------------------------
# https://docs.djangoproject.com/en/dev/ref/settings/#templates
TEMPLATES = [
    {
        # https://docs.djangoproject.com/en/dev/ref/settings/#std:setting-TEMPLATES-BACKEND
        "BACKEND": "django.template.backends.django.DjangoTemplates",
        # https://docs.djangoproject.com/en/dev/ref/settings/#dirs
        "DIRS": [str(APPS_DIR / "templates")],
        # https://docs.djangoproject.com/en/dev/ref/settings/#app-dirs
        "APP_DIRS": True,
        "OPTIONS": {
            # https://docs.djangoproject.com/en/dev/ref/settings/#template-context-processors
            "context_processors": [
                "django.template.context_processors.debug",
                "django.template.context_processors.request",
                "django.contrib.auth.context_processors.auth",
                "django.template.context_processors.i18n",
                "django.template.context_processors.media",
                "django.template.context_processors.static",
                "django.template.context_processors.tz",
                "django.contrib.messages.context_processors.messages",
                "core.users.context_processors.allauth_settings",
                "wagtail.contrib.settings.context_processors.settings",
                "wagtailmenus.context_processors.wagtailmenus",
            ],
        },
    }
]

# https://docs.djangoproject.com/en/dev/ref/settings/#form-renderer
FORM_RENDERER = "django.forms.renderers.TemplatesSetting"

# http://django-crispy-forms.readthedocs.io/en/latest/install.html#template-packs
CRISPY_TEMPLATE_PACK = "bootstrap5"
CRISPY_ALLOWED_TEMPLATE_PACKS = "bootstrap5"

# FIXTURES
# ------------------------------------------------------------------------------
# https://docs.djangoproject.com/en/dev/ref/settings/#fixture-dirs
FIXTURE_DIRS = (str(APPS_DIR / "fixtures"),)

# SECURITY
# ------------------------------------------------------------------------------
# https://docs.djangoproject.com/en/dev/ref/settings/#session-cookie-httponly
SESSION_COOKIE_HTTPONLY = True
# https://docs.djangoproject.com/en/dev/ref/settings/#csrf-cookie-httponly
CSRF_COOKIE_HTTPONLY = False
# https://docs.djangoproject.com/en/dev/ref/settings/#secure-browser-xss-filter
SECURE_BROWSER_XSS_FILTER = True
# https://docs.djangoproject.com/en/dev/ref/settings/#x-frame-options
X_FRAME_OPTIONS = "DENY"

# EMAIL
# ------------------------------------------------------------------------------
# https://docs.djangoproject.com/en/dev/ref/settings/#email-backend
EMAIL_BACKEND = env(
    "DJANGO_EMAIL_BACKEND",
    default="django.core.mail.backends.smtp.EmailBackend",
)
# https://docs.djangoproject.com/en/dev/ref/settings/#email-timeout
EMAIL_TIMEOUT = 5

# ADMIN
# ------------------------------------------------------------------------------
# Django Admin URL.
DJANGO_ADMIN_URL = "django-admin/"
WAGTAIL_ADMIN_URL = "admin/"
# https://docs.djangoproject.com/en/dev/ref/settings/#admins
ADMINS = [("""Jamil Atta Junior""", "atta.jamil@innolabs.com.br")]
# https://docs.djangoproject.com/en/dev/ref/settings/#managers
MANAGERS = ADMINS

# LOGGING
# ------------------------------------------------------------------------------
# https://docs.djangoproject.com/en/dev/ref/settings/#logging
# See https://docs.djangoproject.com/en/dev/topics/logging for
# more details on how to customize your logging configuration.
LOGGING = {
    "version": 1,
    "disable_existing_loggers": False,
    "formatters": {
        "verbose": {
            "format": "%(levelname)s %(asctime)s %(module)s "
            "%(process)d %(thread)d %(message)s"
        }
    },
    "handlers": {
        "console": {
            "level": "DEBUG",
            "class": "logging.StreamHandler",
            "formatter": "verbose",
        }
    },
    "root": {"level": "INFO", "handlers": ["console"]},
}

# Celery
# ------------------------------------------------------------------------------
if USE_TZ:
    # http://docs.celeryproject.org/en/latest/userguide/configuration.html#std:setting-timezone
    CELERY_TIMEZONE = TIME_ZONE
# http://docs.celeryproject.org/en/latest/userguide/configuration.html#std:setting-broker_url
CELERY_BROKER_URL = env("CELERY_BROKER_URL")
# http://docs.celeryproject.org/en/latest/userguide/configuration.html#std:setting-result_backend
CELERY_RESULT_BACKEND = CELERY_BROKER_URL
# http://docs.celeryproject.org/en/latest/userguide/configuration.html#std:setting-accept_content
CELERY_ACCEPT_CONTENT = ["json"]
# http://docs.celeryproject.org/en/latest/userguide/configuration.html#std:setting-task_serializer
CELERY_TASK_SERIALIZER = "json"
# http://docs.celeryproject.org/en/latest/userguide/configuration.html#std:setting-result_serializer
CELERY_RESULT_SERIALIZER = "json"
# http://docs.celeryproject.org/en/latest/userguide/configuration.html#task-time-limit
# TODO: set to whatever value is adequate in your circumstances
CELERY_TASK_TIME_LIMIT = 5 * 60
# http://docs.celeryproject.org/en/latest/userguide/configuration.html#task-soft-time-limit
# TODO: set to whatever value is adequate in your circumstances
CELERY_TASK_SOFT_TIME_LIMIT = 36000
# http://docs.celeryproject.org/en/latest/userguide/configuration.html#beat-scheduler
CELERY_BEAT_SCHEDULER = "django_celery_beat.schedulers:DatabaseScheduler"
# http://docs.celeryproject.org/en/latest/userguide/configuration.html
DJANGO_CELERY_BEAT_TZ_AWARE = False

# Celery Results
# ------------------------------------------------------------------------------
# https: // django-celery-results.readthedocs.io/en/latest/getting_started.html
CELERY_RESULT_BACKEND = "django-db"
CELERY_CACHE_BACKEND = "django-cache"
CELERY_RESULT_EXTENDED = True

# django-allauth
# ------------------------------------------------------------------------------
ACCOUNT_ALLOW_REGISTRATION = env.bool("DJANGO_ACCOUNT_ALLOW_REGISTRATION", True)
# https://django-allauth.readthedocs.io/en/latest/configuration.html
ACCOUNT_AUTHENTICATION_METHOD = "username"
# https://django-allauth.readthedocs.io/en/latest/configuration.html
ACCOUNT_EMAIL_REQUIRED = True
# https://django-allauth.readthedocs.io/en/latest/configuration.html
ACCOUNT_EMAIL_VERIFICATION = "mandatory"
# https://django-allauth.readthedocs.io/en/latest/configuration.html
ACCOUNT_ADAPTER = "core.users.adapters.AccountAdapter"
# https://django-allauth.readthedocs.io/en/latest/forms.html
ACCOUNT_FORMS = {"signup": "core.users.forms.UserSignupForm"}
# https://django-allauth.readthedocs.io/en/latest/configuration.html
SOCIALACCOUNT_ADAPTER = "core.users.adapters.SocialAccountAdapter"
# https://django-allauth.readthedocs.io/en/latest/forms.html
SOCIALACCOUNT_FORMS = {"signup": "core.users.forms.UserSocialSignupForm"}
# django-compressor
# ------------------------------------------------------------------------------
# https://django-compressor.readthedocs.io/en/latest/quickstart/#installation
INSTALLED_APPS += ["compressor"]
STATICFILES_FINDERS += ["compressor.finders.CompressorFinder"]

# Your stuff...
WAGTAIL_SITE_NAME = "core"
BASE_URL = "https://core"

LANGUAGES = [
    ("en", "English"),
    ("es", "Spanish"),
    ("pt-BR", "Portuguese"),
]

WAGTAIL_I18N_ENABLED = True

WAGTAIL_CONTENT_LANGUAGES = [
    ("en", "English"),
    ("es", "Spanish"),
    ("pt-BR", "Portuguese"),
]

NOCAPTCHA = True

RECAPTCHA_PUBLIC_KEY = env.str("RECAPTCHA_PUBLIC_KEY", default="")
RECAPTCHA_PRIVATE_KEY = env.str("RECAPTCHA_PRIVATE_KEY", default="")

# django rest-framework
# ------------------------------------------------------------------------------
REST_FRAMEWORK = {
    "DEFAULT_PAGINATION_CLASS": "rest_framework.pagination.PageNumberPagination",
    "PAGE_SIZE": env.int("DRF_PAGE_SIZE", default=10),
    "DEFAULT_AUTHENTICATION_CLASSES": (
        "rest_framework_simplejwt.authentication.JWTAuthentication",
    ),
}
# JWT
SIMPLE_JWT = {
    "AUTH_HEADER_TYPES": ("Bearer",),  # na doc está JWT mas pode mudar pra Bearer.
    "ACCESS_TOKEN_LIFETIME": timedelta(minutes=60),
    "REFRESH_TOKEN_LIFETIME": timedelta(days=1),
    # "AUTH_TOKEN_CLASSES": ("rest_framework_simplejwt.tokens.AccessToken",),
}

# django haystack
# ------------------------------------------------------------------------------
HAYSTACK_CONNECTIONS = {
    "default": {
        "ENGINE": "haystack.backends.solr_backend.SolrEngine",
        "URL": "%s%s" % (env("SOLR_URL", default="http://solr:8983/solr/"), "core"),
        "ADMIN_URL": "http://solr:8983/solr/admin/cores",
        "INCLUDE_SPELLING": True,
        "SILENTLY_FAIL": False,
        "SOLR_TIMEOUT": 10,
        "EXCLUDED_INDEXES": ["article.search_indexes.ArticleOAIIndex"],
    },
    "oai": {
        "ENGINE": "haystack.backends.solr_backend.SolrEngine",
        "URL": "%s%s" % (env("SOLR_URL", default="http://solr:8983/solr/"), "oai"),
        "ADMIN_URL": "http://solr:8983/solr/admin/cores",
        "INCLUDE_SPELLING": True,
        "SILENTLY_FAIL": False,
        "SOLR_TIMEOUT": 10,
        "EXCLUDED_INDEXES": ["article.search_indexes.ArticleIndex"],
    },
}

HAYSTACK_ROUTERS = [
    "core.routers.UpdateEverythingRouter",
]

HAYSTACK_SIGNAL_PROCESSOR = "haystack.signals.RealtimeSignalProcessor"

SEARCH_PAGINATION_ITEMS_PER_PAGE = 10

SEARCH_FACET_ITEMS_PER_MORE = 5

SEARCH_FACET_LIST = [
    "in",
    "journal_title",
    "la",
    "year_cluster",
    "subject_area",
    "wok_subject_categories",
    "wok_citation_index",
    "type",
]<|MERGE_RESOLUTION|>--- conflicted
+++ resolved
@@ -136,11 +136,8 @@
     "search",
     "reference",
     "tracker",
-<<<<<<< HEAD
     "journalpage",
-=======
     "report",
->>>>>>> 8e6e0030
 ]
 
 # https://docs.djangoproject.com/en/dev/ref/settings/#installed-apps

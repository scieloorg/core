--- conflicted
+++ resolved
@@ -389,7 +389,6 @@
 RECAPTCHA_PRIVATE_KEY = env.str("RECAPTCHA_PRIVATE_KEY", default="")
 
 
-<<<<<<< HEAD
 HAYSTACK_CONNECTIONS = {
     "default": {
         "ENGINE": "haystack.backends.solr_backend.SolrEngine",
@@ -411,12 +410,4 @@
     "journal",
     "pub_date_year",
     "article_type",
-]
-=======
-# django rest-framework
-# ------------------------------------------------------------------------------
-REST_FRAMEWORK = {
-    'DEFAULT_PAGINATION_CLASS': 'rest_framework.pagination.PageNumberPagination',
-    'PAGE_SIZE': env.int("DRF_PAGE_SIZE", default=10)
-}
->>>>>>> 8e91c55c
+]
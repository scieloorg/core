"""
Base settings to build other settings files upon.
"""
from pathlib import Path
from django.utils.translation import gettext_lazy as _

import environ

ROOT_DIR = Path(__file__).resolve(strict=True).parent.parent.parent
# core/
APPS_DIR = ROOT_DIR / "core"
env = environ.Env()

READ_DOT_ENV_FILE = env.bool("DJANGO_READ_DOT_ENV_FILE", default=False)
if READ_DOT_ENV_FILE:
    # OS environment variables take precedence over variables from .env
    env.read_env(str(ROOT_DIR / ".env"))

# GENERAL
# ------------------------------------------------------------------------------
# https://docs.djangoproject.com/en/dev/ref/settings/#debug
DEBUG = env.bool("DJANGO_DEBUG", False)
# Local time zone. Choices are
# http://en.wikipedia.org/wiki/List_of_tz_zones_by_name
# though not all of them may be available with every OS.
# In Windows, this must be set to your system time zone.
TIME_ZONE = "UTC"
# https://docs.djangoproject.com/en/dev/ref/settings/#language-code
LANGUAGE_CODE = "pt-BR"
# https://docs.djangoproject.com/en/dev/ref/settings/#site-id
SITE_ID = 1
# https://docs.djangoproject.com/en/dev/ref/settings/#use-i18n
USE_I18N = True
# https://docs.djangoproject.com/en/dev/ref/settings/#use-l10n
USE_L10N = True
# https://docs.djangoproject.com/en/dev/ref/settings/#use-tz
USE_TZ = True
# https://docs.djangoproject.com/en/dev/ref/settings/#locale-paths
LOCALE_PATHS = [str(ROOT_DIR / "locale")]

# DATABASES
# ------------------------------------------------------------------------------
# https://docs.djangoproject.com/en/dev/ref/settings/#databases
DATABASES = {"default": env.db("DATABASE_URL")}
DATABASES["default"]["ATOMIC_REQUESTS"] = True
# https://docs.djangoproject.com/en/stable/ref/settings/#std:setting-DEFAULT_AUTO_FIELD
DEFAULT_AUTO_FIELD = "django.db.models.BigAutoField"

# URLS
# ------------------------------------------------------------------------------
# https://docs.djangoproject.com/en/dev/ref/settings/#root-urlconf
ROOT_URLCONF = "config.urls"
# https://docs.djangoproject.com/en/dev/ref/settings/#wsgi-application
WSGI_APPLICATION = "config.wsgi.application"

# APPS
# ------------------------------------------------------------------------------
# wagtail apps
WAGTAIL = [
    "core.home",
    "core.search",
    "wagtail.contrib.forms",
    "wagtail.contrib.redirects",
    "wagtail.contrib.modeladmin",
    "wagtail.contrib.simple_translation",
    "wagtail_localize",
    "wagtail_localize.modeladmin",
    "wagtail.embeds",
    "wagtail.sites",
    "wagtail.users",
    "wagtail.snippets",
    "wagtail.documents",
    "wagtail.images",
    "wagtail.search",
    "wagtail.admin",
    "wagtail.core",
    "wagtail.locales",
    "wagtail.api.v2",
    "wagtail.contrib.settings",
    "wagtail.contrib.styleguide",
    "modelcluster",
    "taggit",
]

DJANGO_APPS = [
    "django.contrib.auth",
    "django.contrib.contenttypes",
    "django.contrib.sessions",
    "django.contrib.sites",
    "django.contrib.messages",
    "django.contrib.staticfiles",
    # "django.contrib.humanize", # Handy template tags
    "django.contrib.admin",
    "django.forms",
]

THIRD_PARTY_APPS = [
    "crispy_forms",
    "crispy_bootstrap5",
    "allauth",
    "allauth.account",
    "allauth.socialaccount",
    "django_celery_results",
    "django_celery_beat",
    "captcha",
    "wagtailcaptcha",
    "wagtailmenus",
    "rest_framework",
]

LOCAL_APPS = [
    "core.users",
    "core_settings",
    # Your stuff: custom apps go here
    "core",
    "location",
    "institution",
<<<<<<< HEAD
    "journal",
    "thematic_areas",
    "collection",
    "wagtailautocomplete",
=======
	"journal",
  	"thematic_areas",
>>>>>>> 14a79929
]

# https://docs.djangoproject.com/en/dev/ref/settings/#installed-apps
INSTALLED_APPS = DJANGO_APPS + THIRD_PARTY_APPS + LOCAL_APPS + WAGTAIL

# MIGRATIONS
# ------------------------------------------------------------------------------
# https://docs.djangoproject.com/en/dev/ref/settings/#migration-modules
MIGRATION_MODULES = {"sites": "core.contrib.sites.migrations"}

# AUTHENTICATION
# ------------------------------------------------------------------------------
# https://docs.djangoproject.com/en/dev/ref/settings/#authentication-backends
AUTHENTICATION_BACKENDS = [
    "django.contrib.auth.backends.ModelBackend",
    "allauth.account.auth_backends.AuthenticationBackend",
]
# https://docs.djangoproject.com/en/dev/ref/settings/#auth-user-model
AUTH_USER_MODEL = "users.User"
# https://docs.djangoproject.com/en/dev/ref/settings/#login-redirect-url
LOGIN_REDIRECT_URL = "users:redirect"
# https://docs.djangoproject.com/en/dev/ref/settings/#login-url
LOGIN_URL = "account_login"

# PASSWORDS
# ------------------------------------------------------------------------------
# https://docs.djangoproject.com/en/dev/ref/settings/#password-hashers
PASSWORD_HASHERS = [
    # https://docs.djangoproject.com/en/dev/topics/auth/passwords/#using-argon2-with-django
    "django.contrib.auth.hashers.Argon2PasswordHasher",
    "django.contrib.auth.hashers.PBKDF2PasswordHasher",
    "django.contrib.auth.hashers.PBKDF2SHA1PasswordHasher",
    "django.contrib.auth.hashers.BCryptSHA256PasswordHasher",
]
# https://docs.djangoproject.com/en/dev/ref/settings/#auth-password-validators
AUTH_PASSWORD_VALIDATORS = [
    {
        "NAME": "django.contrib.auth.password_validation.UserAttributeSimilarityValidator"
    },
    {"NAME": "django.contrib.auth.password_validation.MinimumLengthValidator"},
    {"NAME": "django.contrib.auth.password_validation.CommonPasswordValidator"},
    {"NAME": "django.contrib.auth.password_validation.NumericPasswordValidator"},
]

# MIDDLEWARE
# ------------------------------------------------------------------------------
# https://docs.djangoproject.com/en/dev/ref/settings/#middleware
MIDDLEWARE = [
    "django.middleware.security.SecurityMiddleware",
    "whitenoise.middleware.WhiteNoiseMiddleware",
    "django.contrib.sessions.middleware.SessionMiddleware",
    "django.middleware.locale.LocaleMiddleware",
    "django.middleware.common.CommonMiddleware",
    "django.middleware.csrf.CsrfViewMiddleware",
    "django.contrib.auth.middleware.AuthenticationMiddleware",
    "django.contrib.messages.middleware.MessageMiddleware",
    "django.middleware.common.BrokenLinkEmailsMiddleware",
    "django.middleware.clickjacking.XFrameOptionsMiddleware",
    "wagtail.contrib.redirects.middleware.RedirectMiddleware",
]

# STATIC
# ------------------------------------------------------------------------------
# https://docs.djangoproject.com/en/dev/ref/settings/#static-root
STATIC_ROOT = str(ROOT_DIR / "staticfiles")
# https://docs.djangoproject.com/en/dev/ref/settings/#static-url
STATIC_URL = "/static/"
# https://docs.djangoproject.com/en/dev/ref/contrib/staticfiles/#std:setting-STATICFILES_DIRS
STATICFILES_DIRS = [str(APPS_DIR / "static")]
# https://docs.djangoproject.com/en/dev/ref/contrib/staticfiles/#staticfiles-finders
STATICFILES_FINDERS = [
    "django.contrib.staticfiles.finders.FileSystemFinder",
    "django.contrib.staticfiles.finders.AppDirectoriesFinder",
]

# MEDIA
# ------------------------------------------------------------------------------
# https://docs.djangoproject.com/en/dev/ref/settings/#media-root
MEDIA_ROOT = str(APPS_DIR / "media")
# https://docs.djangoproject.com/en/dev/ref/settings/#media-url
MEDIA_URL = "/media/"

# TEMPLATES
# ------------------------------------------------------------------------------
# https://docs.djangoproject.com/en/dev/ref/settings/#templates
TEMPLATES = [
    {
        # https://docs.djangoproject.com/en/dev/ref/settings/#std:setting-TEMPLATES-BACKEND
        "BACKEND": "django.template.backends.django.DjangoTemplates",
        # https://docs.djangoproject.com/en/dev/ref/settings/#dirs
        "DIRS": [str(APPS_DIR / "templates")],
        # https://docs.djangoproject.com/en/dev/ref/settings/#app-dirs
        "APP_DIRS": True,
        "OPTIONS": {
            # https://docs.djangoproject.com/en/dev/ref/settings/#template-context-processors
            "context_processors": [
                "django.template.context_processors.debug",
                "django.template.context_processors.request",
                "django.contrib.auth.context_processors.auth",
                "django.template.context_processors.i18n",
                "django.template.context_processors.media",
                "django.template.context_processors.static",
                "django.template.context_processors.tz",
                "django.contrib.messages.context_processors.messages",
                "core.users.context_processors.allauth_settings",
                "wagtail.contrib.settings.context_processors.settings",
                "wagtailmenus.context_processors.wagtailmenus",
            ],
        },
    }
]

# https://docs.djangoproject.com/en/dev/ref/settings/#form-renderer
FORM_RENDERER = "django.forms.renderers.TemplatesSetting"

# http://django-crispy-forms.readthedocs.io/en/latest/install.html#template-packs
CRISPY_TEMPLATE_PACK = "bootstrap5"
CRISPY_ALLOWED_TEMPLATE_PACKS = "bootstrap5"

# FIXTURES
# ------------------------------------------------------------------------------
# https://docs.djangoproject.com/en/dev/ref/settings/#fixture-dirs
FIXTURE_DIRS = (str(APPS_DIR / "fixtures"),)

# SECURITY
# ------------------------------------------------------------------------------
# https://docs.djangoproject.com/en/dev/ref/settings/#session-cookie-httponly
SESSION_COOKIE_HTTPONLY = True
# https://docs.djangoproject.com/en/dev/ref/settings/#csrf-cookie-httponly
CSRF_COOKIE_HTTPONLY = True
# https://docs.djangoproject.com/en/dev/ref/settings/#secure-browser-xss-filter
SECURE_BROWSER_XSS_FILTER = True
# https://docs.djangoproject.com/en/dev/ref/settings/#x-frame-options
X_FRAME_OPTIONS = "DENY"

# EMAIL
# ------------------------------------------------------------------------------
# https://docs.djangoproject.com/en/dev/ref/settings/#email-backend
EMAIL_BACKEND = env(
    "DJANGO_EMAIL_BACKEND",
    default="django.core.mail.backends.smtp.EmailBackend",
)
# https://docs.djangoproject.com/en/dev/ref/settings/#email-timeout
EMAIL_TIMEOUT = 5

# ADMIN
# ------------------------------------------------------------------------------
# Django Admin URL.
DJANGO_ADMIN_URL = "django-admin/"
WAGTAIL_ADMIN_URL = "admin/"
# https://docs.djangoproject.com/en/dev/ref/settings/#admins
ADMINS = [("""Jamil Atta Junior""", "atta.jamil@innolabs.com.br")]
# https://docs.djangoproject.com/en/dev/ref/settings/#managers
MANAGERS = ADMINS

# LOGGING
# ------------------------------------------------------------------------------
# https://docs.djangoproject.com/en/dev/ref/settings/#logging
# See https://docs.djangoproject.com/en/dev/topics/logging for
# more details on how to customize your logging configuration.
LOGGING = {
    "version": 1,
    "disable_existing_loggers": False,
    "formatters": {
        "verbose": {
            "format": "%(levelname)s %(asctime)s %(module)s "
            "%(process)d %(thread)d %(message)s"
        }
    },
    "handlers": {
        "console": {
            "level": "DEBUG",
            "class": "logging.StreamHandler",
            "formatter": "verbose",
        }
    },
    "root": {"level": "INFO", "handlers": ["console"]},
}

# Celery
# ------------------------------------------------------------------------------
if USE_TZ:
    # http://docs.celeryproject.org/en/latest/userguide/configuration.html#std:setting-timezone
    CELERY_TIMEZONE = TIME_ZONE
# http://docs.celeryproject.org/en/latest/userguide/configuration.html#std:setting-broker_url
CELERY_BROKER_URL = env("CELERY_BROKER_URL")
# http://docs.celeryproject.org/en/latest/userguide/configuration.html#std:setting-result_backend
CELERY_RESULT_BACKEND = CELERY_BROKER_URL
# http://docs.celeryproject.org/en/latest/userguide/configuration.html#std:setting-accept_content
CELERY_ACCEPT_CONTENT = ["json"]
# http://docs.celeryproject.org/en/latest/userguide/configuration.html#std:setting-task_serializer
CELERY_TASK_SERIALIZER = "json"
# http://docs.celeryproject.org/en/latest/userguide/configuration.html#std:setting-result_serializer
CELERY_RESULT_SERIALIZER = "json"
# http://docs.celeryproject.org/en/latest/userguide/configuration.html#task-time-limit
# TODO: set to whatever value is adequate in your circumstances
CELERY_TASK_TIME_LIMIT = 5 * 60
# http://docs.celeryproject.org/en/latest/userguide/configuration.html#task-soft-time-limit
# TODO: set to whatever value is adequate in your circumstances
CELERY_TASK_SOFT_TIME_LIMIT = 36000
# http://docs.celeryproject.org/en/latest/userguide/configuration.html#beat-scheduler
CELERY_BEAT_SCHEDULER = "django_celery_beat.schedulers:DatabaseScheduler"

# Celery Results
# ------------------------------------------------------------------------------
# https: // django-celery-results.readthedocs.io/en/latest/getting_started.html
CELERY_RESULT_BACKEND = 'django-db'
CELERY_CACHE_BACKEND = 'django-cache'
CELERY_RESULT_EXTENDED = True

# django-allauth
# ------------------------------------------------------------------------------
ACCOUNT_ALLOW_REGISTRATION = env.bool("DJANGO_ACCOUNT_ALLOW_REGISTRATION", True)
# https://django-allauth.readthedocs.io/en/latest/configuration.html
ACCOUNT_AUTHENTICATION_METHOD = "username"
# https://django-allauth.readthedocs.io/en/latest/configuration.html
ACCOUNT_EMAIL_REQUIRED = True
# https://django-allauth.readthedocs.io/en/latest/configuration.html
ACCOUNT_EMAIL_VERIFICATION = "mandatory"
# https://django-allauth.readthedocs.io/en/latest/configuration.html
ACCOUNT_ADAPTER = "core.users.adapters.AccountAdapter"
# https://django-allauth.readthedocs.io/en/latest/forms.html
ACCOUNT_FORMS = {"signup": "core.users.forms.UserSignupForm"}
# https://django-allauth.readthedocs.io/en/latest/configuration.html
SOCIALACCOUNT_ADAPTER = "core.users.adapters.SocialAccountAdapter"
# https://django-allauth.readthedocs.io/en/latest/forms.html
SOCIALACCOUNT_FORMS = {"signup": "core.users.forms.UserSocialSignupForm"}
# django-compressor
# ------------------------------------------------------------------------------
# https://django-compressor.readthedocs.io/en/latest/quickstart/#installation
INSTALLED_APPS += ["compressor"]
STATICFILES_FINDERS += ["compressor.finders.CompressorFinder"]

# Your stuff...
WAGTAIL_SITE_NAME = "core"
BASE_URL = "https://core"

LANGUAGES = [
    ('en', "English"),
    ('es', "Spanish"),
    ('pt-BR', "Portuguese"),
]

WAGTAIL_I18N_ENABLED = True

WAGTAIL_CONTENT_LANGUAGES =  [
    ('en', "English"),
    ('es', "Spanish"),
    ('pt-BR', "Portuguese"),
]

NOCAPTCHA = True

RECAPTCHA_PUBLIC_KEY = env.str("RECAPTCHA_PUBLIC_KEY", default='')
RECAPTCHA_PRIVATE_KEY = env.str("RECAPTCHA_PRIVATE_KEY", default='')<|MERGE_RESOLUTION|>--- conflicted
+++ resolved
@@ -115,15 +115,10 @@
     "core",
     "location",
     "institution",
-<<<<<<< HEAD
     "journal",
     "thematic_areas",
     "collection",
     "wagtailautocomplete",
-=======
-	"journal",
-  	"thematic_areas",
->>>>>>> 14a79929
 ]
 
 # https://docs.djangoproject.com/en/dev/ref/settings/#installed-apps

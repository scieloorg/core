"""
Base settings to build other settings files upon.
"""
from datetime import timedelta
from pathlib import Path

import environ
from django.utils.translation import gettext_lazy as _

ROOT_DIR = Path(__file__).resolve(strict=True).parent.parent.parent
# core/
APPS_DIR = ROOT_DIR / "core"
env = environ.Env()

READ_DOT_ENV_FILE = env.bool("DJANGO_READ_DOT_ENV_FILE", default=False)
if READ_DOT_ENV_FILE:
    # OS environment variables take precedence over variables from .env
    env.read_env(str(ROOT_DIR / ".env"))

# GENERAL
# ------------------------------------------------------------------------------
# https://docs.djangoproject.com/en/dev/ref/settings/#debug
DEBUG = env.bool("DJANGO_DEBUG", False)
# Local time zone. Choices are
# http://en.wikipedia.org/wiki/List_of_tz_zones_by_name
# though not all of them may be available with every OS.
# In Windows, this must be set to your system time zone.
TIME_ZONE = "UTC"
# https://docs.djangoproject.com/en/dev/ref/settings/#language-code
LANGUAGE_CODE = "pt-BR"
# https://docs.djangoproject.com/en/dev/ref/settings/#site-id
SITE_ID = 1
# https://docs.djangoproject.com/en/dev/ref/settings/#use-i18n
USE_I18N = True
# https://docs.djangoproject.com/en/dev/ref/settings/#use-l10n
USE_L10N = True
# https://docs.djangoproject.com/en/dev/ref/settings/#use-tz
USE_TZ = True
# https://docs.djangoproject.com/en/dev/ref/settings/#locale-paths
LOCALE_PATHS = [str(ROOT_DIR / "locale")]

# DATABASES
# ------------------------------------------------------------------------------
# https://docs.djangoproject.com/en/dev/ref/settings/#databases
DATABASES = {"default": env.db("DATABASE_URL")}
DATABASES["default"]["ATOMIC_REQUESTS"] = True
# https://docs.djangoproject.com/en/stable/ref/settings/#std:setting-DEFAULT_AUTO_FIELD
DEFAULT_AUTO_FIELD = "django.db.models.BigAutoField"

# URLS
# ------------------------------------------------------------------------------
# https://docs.djangoproject.com/en/dev/ref/settings/#root-urlconf
ROOT_URLCONF = "config.urls"
# https://docs.djangoproject.com/en/dev/ref/settings/#wsgi-application
WSGI_APPLICATION = "config.wsgi.application"

# APPS
# ------------------------------------------------------------------------------
# wagtail apps
WAGTAIL = [
    "core.home",
    "core.search_site",
    "wagtail.contrib.forms",
    "wagtail.contrib.redirects",
    "wagtail.contrib.modeladmin", # This module will be removed in a future release.
    "wagtail_modeladmin",
    "wagtail.contrib.simple_translation",
    "wagtail_localize",
    "wagtail_localize.modeladmin",
    "wagtail.embeds",
    "wagtail.sites",
    "wagtail.users",
    "wagtail.snippets",
    "wagtail.documents",
    "wagtail.images",
    "wagtail.search",
    "wagtail.admin",
    "wagtail",
    "wagtail.locales",
    "wagtail.api.v2",
    "wagtail.contrib.settings",
    "wagtail.contrib.styleguide",
    "wagtail.contrib.routable_page",
    "modelcluster",
    "taggit",
]

DJANGO_APPS = [
    "django.contrib.auth",
    "django.contrib.contenttypes",
    "django.contrib.sessions",
    "django.contrib.sites",
    "django.contrib.messages",
    "django.contrib.staticfiles",
    "django.contrib.humanize",  # Handy template tags
    "django.contrib.admin",
    "django.forms",
    "django_celery_results",
]

THIRD_PARTY_APPS = [
    "crispy_forms",
    "crispy_bootstrap5",
    "allauth",
    "allauth.account",
    "allauth.socialaccount",
    "django_celery_beat",
<<<<<<< HEAD
=======
    # "captcha",
>>>>>>> e900d7d8
    "wagtailautocomplete",
    "wagtailcaptcha",
    "wagtailmenus",
    "rest_framework",
    "haystack",
]

LOCAL_APPS = [
    "core.users",
    "core_settings",
    # Your stuff: custom apps go here
    "altmetric",
    "article",
    "bigbang",
    "book",
    "collection",
    "core",
    "editorialboard",
    "files_storage",
    "institution",
    "issue",
    "journal",
    "location",
    "pid_provider",
    "doi",
    "doi_manager",
    "researcher",
    "thematic_areas",
    "vocabulary",
    "search",
    "reference",
    "tracker",
    "journalpage",
    "report",
]

# https://docs.djangoproject.com/en/dev/ref/settings/#installed-apps
INSTALLED_APPS = DJANGO_APPS + THIRD_PARTY_APPS + LOCAL_APPS + WAGTAIL

# MIGRATIONS
# ------------------------------------------------------------------------------
# https://docs.djangoproject.com/en/dev/ref/settings/#migration-modules
MIGRATION_MODULES = {"sites": "core.contrib.sites.migrations"}

# AUTHENTICATION
# ------------------------------------------------------------------------------
# https://docs.djangoproject.com/en/dev/ref/settings/#authentication-backends
AUTHENTICATION_BACKENDS = [
    "django.contrib.auth.backends.ModelBackend",
    "allauth.account.auth_backends.AuthenticationBackend",
]
# https://docs.djangoproject.com/en/dev/ref/settings/#auth-user-model
AUTH_USER_MODEL = "users.User"
# https://docs.djangoproject.com/en/dev/ref/settings/#login-redirect-url
LOGIN_REDIRECT_URL = "users:redirect"
# https://docs.djangoproject.com/en/dev/ref/settings/#login-url
LOGIN_URL = "account_login"

# PASSWORDS
# ------------------------------------------------------------------------------
# https://docs.djangoproject.com/en/dev/ref/settings/#password-hashers
PASSWORD_HASHERS = [
    # https://docs.djangoproject.com/en/dev/topics/auth/passwords/#using-argon2-with-django
    "django.contrib.auth.hashers.Argon2PasswordHasher",
    "django.contrib.auth.hashers.PBKDF2PasswordHasher",
    "django.contrib.auth.hashers.PBKDF2SHA1PasswordHasher",
    "django.contrib.auth.hashers.BCryptSHA256PasswordHasher",
]
# https://docs.djangoproject.com/en/dev/ref/settings/#auth-password-validators
AUTH_PASSWORD_VALIDATORS = [
    {
        "NAME": "django.contrib.auth.password_validation.UserAttributeSimilarityValidator"
    },
    {"NAME": "django.contrib.auth.password_validation.MinimumLengthValidator"},
    {"NAME": "django.contrib.auth.password_validation.CommonPasswordValidator"},
    {"NAME": "django.contrib.auth.password_validation.NumericPasswordValidator"},
]

# MIDDLEWARE
# ------------------------------------------------------------------------------
# https://docs.djangoproject.com/en/dev/ref/settings/#middleware
MIDDLEWARE = [
    "django.middleware.security.SecurityMiddleware",
    "whitenoise.middleware.WhiteNoiseMiddleware",
    "django.contrib.sessions.middleware.SessionMiddleware",
    "django.middleware.locale.LocaleMiddleware",
    "django.middleware.common.CommonMiddleware",
    "django.middleware.csrf.CsrfViewMiddleware",
    "django.contrib.auth.middleware.AuthenticationMiddleware",
    "django.contrib.messages.middleware.MessageMiddleware",
    "django.middleware.common.BrokenLinkEmailsMiddleware",
    "django.middleware.clickjacking.XFrameOptionsMiddleware",
    "wagtail.contrib.redirects.middleware.RedirectMiddleware",
    "allauth.account.middleware.AccountMiddleware",
]

# STATIC
# ------------------------------------------------------------------------------
# https://docs.djangoproject.com/en/dev/ref/settings/#static-root
STATIC_ROOT = str(ROOT_DIR / "staticfiles")
# https://docs.djangoproject.com/en/dev/ref/settings/#static-url
STATIC_URL = "/static/"
# https://docs.djangoproject.com/en/dev/ref/contrib/staticfiles/#std:setting-STATICFILES_DIRS
STATICFILES_DIRS = [str(APPS_DIR / "static")]
# https://docs.djangoproject.com/en/dev/ref/contrib/staticfiles/#staticfiles-finders
STATICFILES_FINDERS = [
    "django.contrib.staticfiles.finders.FileSystemFinder",
    "django.contrib.staticfiles.finders.AppDirectoriesFinder",
]

# MEDIA
# ------------------------------------------------------------------------------
# https://docs.djangoproject.com/en/dev/ref/settings/#media-root
MEDIA_ROOT = str(APPS_DIR / "media")
# https://docs.djangoproject.com/en/dev/ref/settings/#media-url
MEDIA_URL = "/media/"

# TEMPLATES
# ------------------------------------------------------------------------------
# https://docs.djangoproject.com/en/dev/ref/settings/#templates
TEMPLATES = [
    {
        # https://docs.djangoproject.com/en/dev/ref/settings/#std:setting-TEMPLATES-BACKEND
        "BACKEND": "django.template.backends.django.DjangoTemplates",
        # https://docs.djangoproject.com/en/dev/ref/settings/#dirs
        "DIRS": [str(APPS_DIR / "templates")],
        # https://docs.djangoproject.com/en/dev/ref/settings/#app-dirs
        "APP_DIRS": True,
        "OPTIONS": {
            # https://docs.djangoproject.com/en/dev/ref/settings/#template-context-processors
            "context_processors": [
                "django.template.context_processors.debug",
                "django.template.context_processors.request",
                "django.contrib.auth.context_processors.auth",
                "django.template.context_processors.i18n",
                "django.template.context_processors.media",
                "django.template.context_processors.static",
                "django.template.context_processors.tz",
                "django.contrib.messages.context_processors.messages",
                "core.users.context_processors.allauth_settings",
                "wagtail.contrib.settings.context_processors.settings",
                "wagtailmenus.context_processors.wagtailmenus",
            ],
        },
    }
]

# https://docs.djangoproject.com/en/dev/ref/settings/#form-renderer
FORM_RENDERER = "django.forms.renderers.TemplatesSetting"

# http://django-crispy-forms.readthedocs.io/en/latest/install.html#template-packs
CRISPY_TEMPLATE_PACK = "bootstrap5"
CRISPY_ALLOWED_TEMPLATE_PACKS = "bootstrap5"

# FIXTURES
# ------------------------------------------------------------------------------
# https://docs.djangoproject.com/en/dev/ref/settings/#fixture-dirs
FIXTURE_DIRS = (str(APPS_DIR / "fixtures"),)

# SECURITY
# ------------------------------------------------------------------------------
# https://docs.djangoproject.com/en/dev/ref/settings/#session-cookie-httponly
SESSION_COOKIE_HTTPONLY = True
# https://docs.djangoproject.com/en/dev/ref/settings/#csrf-cookie-httponly
CSRF_COOKIE_HTTPONLY = True
# https://docs.djangoproject.com/en/dev/ref/settings/#secure-browser-xss-filter
SECURE_BROWSER_XSS_FILTER = True
# https://docs.djangoproject.com/en/dev/ref/settings/#x-frame-options
X_FRAME_OPTIONS = "DENY"

# EMAIL
# ------------------------------------------------------------------------------
# https://docs.djangoproject.com/en/dev/ref/settings/#email-backend
EMAIL_BACKEND = env(
    "DJANGO_EMAIL_BACKEND",
    default="django.core.mail.backends.smtp.EmailBackend",
)
# https://docs.djangoproject.com/en/dev/ref/settings/#email-timeout
EMAIL_TIMEOUT = 5

# ADMIN
# ------------------------------------------------------------------------------
# Django Admin URL.
DJANGO_ADMIN_URL = "django-admin/"
WAGTAIL_ADMIN_URL = "admin/"
# https://docs.djangoproject.com/en/dev/ref/settings/#admins
ADMINS = [("""Jamil Atta Junior""", "atta.jamil@innolabs.com.br")]
# https://docs.djangoproject.com/en/dev/ref/settings/#managers
MANAGERS = ADMINS

# LOGGING
# ------------------------------------------------------------------------------
# https://docs.djangoproject.com/en/dev/ref/settings/#logging
# See https://docs.djangoproject.com/en/dev/topics/logging for
# more details on how to customize your logging configuration.
LOGGING = {
    "version": 1,
    "disable_existing_loggers": False,
    "formatters": {
        "verbose": {
            "format": "%(levelname)s %(asctime)s %(module)s "
            "%(process)d %(thread)d %(message)s"
        }
    },
    "handlers": {
        "console": {
            "level": "DEBUG",
            "class": "logging.StreamHandler",
            "formatter": "verbose",
        }
    },
    "root": {"level": "INFO", "handlers": ["console"]},
}

# Celery
# ------------------------------------------------------------------------------
if USE_TZ:
    # http://docs.celeryproject.org/en/latest/userguide/configuration.html#std:setting-timezone
    CELERY_TIMEZONE = TIME_ZONE
# http://docs.celeryproject.org/en/latest/userguide/configuration.html#std:setting-broker_url
CELERY_BROKER_URL = env("CELERY_BROKER_URL")
# http://docs.celeryproject.org/en/latest/userguide/configuration.html#std:setting-result_backend
CELERY_RESULT_BACKEND = CELERY_BROKER_URL
# http://docs.celeryproject.org/en/latest/userguide/configuration.html#std:setting-accept_content
CELERY_ACCEPT_CONTENT = ["json"]
# http://docs.celeryproject.org/en/latest/userguide/configuration.html#std:setting-task_serializer
CELERY_TASK_SERIALIZER = "json"
# http://docs.celeryproject.org/en/latest/userguide/configuration.html#std:setting-result_serializer
CELERY_RESULT_SERIALIZER = "json"
# http://docs.celeryproject.org/en/latest/userguide/configuration.html#task-time-limit
# TODO: set to whatever value is adequate in your circumstances
CELERY_TASK_TIME_LIMIT = 5 * 60
# http://docs.celeryproject.org/en/latest/userguide/configuration.html#task-soft-time-limit
# TODO: set to whatever value is adequate in your circumstances
CELERY_TASK_SOFT_TIME_LIMIT = 36000
# http://docs.celeryproject.org/en/latest/userguide/configuration.html#beat-scheduler
CELERY_BEAT_SCHEDULER = "django_celery_beat.schedulers:DatabaseScheduler"
# http://docs.celeryproject.org/en/latest/userguide/configuration.html
DJANGO_CELERY_BEAT_TZ_AWARE = False

# Celery Results
# ------------------------------------------------------------------------------
# https: // django-celery-results.readthedocs.io/en/latest/getting_started.html
CELERY_RESULT_BACKEND = "django-db"
CELERY_CACHE_BACKEND = "django-cache"
CELERY_RESULT_EXTENDED = True

# django-allauth
# ------------------------------------------------------------------------------
ACCOUNT_ALLOW_REGISTRATION = env.bool("DJANGO_ACCOUNT_ALLOW_REGISTRATION", True)
# https://django-allauth.readthedocs.io/en/latest/configuration.html
ACCOUNT_AUTHENTICATION_METHOD = "username"
# https://django-allauth.readthedocs.io/en/latest/configuration.html
ACCOUNT_EMAIL_REQUIRED = True
# https://django-allauth.readthedocs.io/en/latest/configuration.html
ACCOUNT_EMAIL_VERIFICATION = "mandatory"
# https://django-allauth.readthedocs.io/en/latest/configuration.html
ACCOUNT_ADAPTER = "core.users.adapters.AccountAdapter"
# https://django-allauth.readthedocs.io/en/latest/forms.html
ACCOUNT_FORMS = {"signup": "core.users.forms.UserSignupForm"}
# https://django-allauth.readthedocs.io/en/latest/configuration.html
SOCIALACCOUNT_ADAPTER = "core.users.adapters.SocialAccountAdapter"
# https://django-allauth.readthedocs.io/en/latest/forms.html
SOCIALACCOUNT_FORMS = {"signup": "core.users.forms.UserSocialSignupForm"}
# django-compressor
# ------------------------------------------------------------------------------
# https://django-compressor.readthedocs.io/en/latest/quickstart/#installation
INSTALLED_APPS += ["compressor"]
STATICFILES_FINDERS += ["compressor.finders.CompressorFinder"]

# Your stuff...
WAGTAIL_SITE_NAME = "core"
BASE_URL = "https://core"

LANGUAGES = [
    ("en", "English"),
    ("es", "Spanish"),
    ("pt-BR", "Portuguese"),
]

WAGTAIL_I18N_ENABLED = True

WAGTAIL_CONTENT_LANGUAGES = [
    ("en", "English"),
    ("es", "Spanish"),
    ("pt-BR", "Portuguese"),
]

NOCAPTCHA = True

RECAPTCHA_PUBLIC_KEY = env.str("RECAPTCHA_PUBLIC_KEY", default="")
RECAPTCHA_PRIVATE_KEY = env.str("RECAPTCHA_PRIVATE_KEY", default="")

# django rest-framework
# ------------------------------------------------------------------------------
REST_FRAMEWORK = {
    "DEFAULT_PAGINATION_CLASS": "rest_framework.pagination.PageNumberPagination",
    "PAGE_SIZE": env.int("DRF_PAGE_SIZE", default=10),
    "DEFAULT_AUTHENTICATION_CLASSES": (
        "rest_framework_simplejwt.authentication.JWTAuthentication",
    ),
}
# JWT
SIMPLE_JWT = {
    "AUTH_HEADER_TYPES": ("Bearer",),  # na doc está JWT mas pode mudar pra Bearer.
    "ACCESS_TOKEN_LIFETIME": timedelta(minutes=60),
    "REFRESH_TOKEN_LIFETIME": timedelta(days=1),
    # "AUTH_TOKEN_CLASSES": ("rest_framework_simplejwt.tokens.AccessToken",),
}

# django haystack
# ------------------------------------------------------------------------------
HAYSTACK_CONNECTIONS = {
    "default": {
        "ENGINE": "haystack.backends.solr_backend.SolrEngine",
        "URL": "%s%s" % (env("SOLR_URL", default="http://solr:8983/solr/"), "core"),
        "ADMIN_URL": "http://solr:8983/solr/admin/cores",
        "INCLUDE_SPELLING": True,
        "SILENTLY_FAIL": False,
        "SOLR_TIMEOUT": 10,
        "EXCLUDED_INDEXES": ["article.search_indexes.ArticleOAIIndex"],
    },
    "oai": {
        "ENGINE": "haystack.backends.solr_backend.SolrEngine",
        "URL": "%s%s" % (env("SOLR_URL", default="http://solr:8983/solr/"), "oai"),
        "ADMIN_URL": "http://solr:8983/solr/admin/cores",
        "INCLUDE_SPELLING": True,
        "SILENTLY_FAIL": False,
        "SOLR_TIMEOUT": 10,
        "EXCLUDED_INDEXES": ["article.search_indexes.ArticleIndex"],
    },
}

HAYSTACK_ROUTERS = [
    "core.routers.UpdateEverythingRouter",
]

USE_SOLR = env.bool("USE_SOLR", default=False)

if USE_SOLR:
    HAYSTACK_SIGNAL_PROCESSOR = "haystack.signals.RealtimeSignalProcessor"

SEARCH_PAGINATION_ITEMS_PER_PAGE = 10

SEARCH_FACET_ITEMS_PER_MORE = 5

SEARCH_FACET_LIST = [
    "in",
    "journal_title",
    "la",
    "year_cluster",
    "subject_areas",
    "wok_subject_categories",
    "wok_citation_index",
    "type",
]

WAGTAIL_USER_EDIT_FORM = 'core.users.forms.CustomUserEditForm'
WAGTAIL_USER_CREATION_FORM = 'core.users.forms.CustomUserCreationForm'
WAGTAIL_USER_CUSTOM_FIELDS = ['collection', 'journal']<|MERGE_RESOLUTION|>--- conflicted
+++ resolved
@@ -105,10 +105,7 @@
     "allauth.account",
     "allauth.socialaccount",
     "django_celery_beat",
-<<<<<<< HEAD
-=======
     # "captcha",
->>>>>>> e900d7d8
     "wagtailautocomplete",
     "wagtailcaptcha",
     "wagtailmenus",

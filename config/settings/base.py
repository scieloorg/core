--- conflicted
+++ resolved
@@ -118,13 +118,10 @@
     "institution",
     "journal",
     "thematic_areas",
-<<<<<<< HEAD
     "altmetric",
-=======
     "collection",
     "wagtailautocomplete",
     "journal_and_collection",
->>>>>>> b54997b3
 ]
 
 # https://docs.djangoproject.com/en/dev/ref/settings/#installed-apps

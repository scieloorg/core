"""
Base settings to build other settings files upon.
"""
from pathlib import Path

import environ
from django.utils.translation import gettext_lazy as _

ROOT_DIR = Path(__file__).resolve(strict=True).parent.parent.parent
# core/
APPS_DIR = ROOT_DIR / "core"
env = environ.Env()

READ_DOT_ENV_FILE = env.bool("DJANGO_READ_DOT_ENV_FILE", default=False)
if READ_DOT_ENV_FILE:
    # OS environment variables take precedence over variables from .env
    env.read_env(str(ROOT_DIR / ".env"))

# GENERAL
# ------------------------------------------------------------------------------
# https://docs.djangoproject.com/en/dev/ref/settings/#debug
DEBUG = env.bool("DJANGO_DEBUG", False)
# Local time zone. Choices are
# http://en.wikipedia.org/wiki/List_of_tz_zones_by_name
# though not all of them may be available with every OS.
# In Windows, this must be set to your system time zone.
TIME_ZONE = "UTC"
# https://docs.djangoproject.com/en/dev/ref/settings/#language-code
LANGUAGE_CODE = "pt-BR"
# https://docs.djangoproject.com/en/dev/ref/settings/#site-id
SITE_ID = 1
# https://docs.djangoproject.com/en/dev/ref/settings/#use-i18n
USE_I18N = True
# https://docs.djangoproject.com/en/dev/ref/settings/#use-l10n
USE_L10N = True
# https://docs.djangoproject.com/en/dev/ref/settings/#use-tz
USE_TZ = True
# https://docs.djangoproject.com/en/dev/ref/settings/#locale-paths
LOCALE_PATHS = [str(ROOT_DIR / "locale")]

# DATABASES
# ------------------------------------------------------------------------------
# https://docs.djangoproject.com/en/dev/ref/settings/#databases
DATABASES = {"default": env.db("DATABASE_URL")}
DATABASES["default"]["ATOMIC_REQUESTS"] = True
# https://docs.djangoproject.com/en/stable/ref/settings/#std:setting-DEFAULT_AUTO_FIELD
DEFAULT_AUTO_FIELD = "django.db.models.BigAutoField"

# URLS
# ------------------------------------------------------------------------------
# https://docs.djangoproject.com/en/dev/ref/settings/#root-urlconf
ROOT_URLCONF = "config.urls"
# https://docs.djangoproject.com/en/dev/ref/settings/#wsgi-application
WSGI_APPLICATION = "config.wsgi.application"

# APPS
# ------------------------------------------------------------------------------
# wagtail apps
WAGTAIL = [
    "core.home",
    "core.search",
    "wagtail.contrib.forms",
    "wagtail.contrib.redirects",
    "wagtail.contrib.modeladmin",
    "wagtail.contrib.simple_translation",
    "wagtail_localize",
    "wagtail_localize.modeladmin",
    "wagtail.embeds",
    "wagtail.sites",
    "wagtail.users",
    "wagtail.snippets",
    "wagtail.documents",
    "wagtail.images",
    "wagtail.search",
    "wagtail.admin",
    "wagtail.core",
    "wagtail.locales",
    "wagtail.api.v2",
    "wagtail.contrib.settings",
    "wagtail.contrib.styleguide",
    "modelcluster",
    "taggit",
]

DJANGO_APPS = [
    "django.contrib.auth",
    "django.contrib.contenttypes",
    "django.contrib.sessions",
    "django.contrib.sites",
    "django.contrib.messages",
    "django.contrib.staticfiles",
    # "django.contrib.humanize", # Handy template tags
    "django.contrib.admin",
    "django.forms",
    "django_celery_results",
]

THIRD_PARTY_APPS = [
    "crispy_forms",
    "crispy_bootstrap5",
    "allauth",
    "allauth.account",
    "allauth.socialaccount",
    "django_celery_beat",
    "captcha",
    "wagtailautocomplete",
    "wagtailcaptcha",
    "wagtailmenus",
    "rest_framework",
]

LOCAL_APPS = [
    "core.users",
    "core_settings",
    # Your stuff: custom apps go here
    "altmetric",
    "article",
    "book",
    "collection",
    "core",
    "files_storage",
    "institution",
    "issue",
    "journal",
    "journal_and_collection",
    "location",
    "processing_errors",
<<<<<<< HEAD
    "article",
    "doi",
=======
    "researcher",
    "thematic_areas",
>>>>>>> 2ebe1067
    "vocabulary",
    "xmlsps",
]

# https://docs.djangoproject.com/en/dev/ref/settings/#installed-apps
INSTALLED_APPS = DJANGO_APPS + THIRD_PARTY_APPS + LOCAL_APPS + WAGTAIL

# MIGRATIONS
# ------------------------------------------------------------------------------
# https://docs.djangoproject.com/en/dev/ref/settings/#migration-modules
MIGRATION_MODULES = {"sites": "core.contrib.sites.migrations"}

# AUTHENTICATION
# ------------------------------------------------------------------------------
# https://docs.djangoproject.com/en/dev/ref/settings/#authentication-backends
AUTHENTICATION_BACKENDS = [
    "django.contrib.auth.backends.ModelBackend",
    "allauth.account.auth_backends.AuthenticationBackend",
]
# https://docs.djangoproject.com/en/dev/ref/settings/#auth-user-model
AUTH_USER_MODEL = "users.User"
# https://docs.djangoproject.com/en/dev/ref/settings/#login-redirect-url
LOGIN_REDIRECT_URL = "users:redirect"
# https://docs.djangoproject.com/en/dev/ref/settings/#login-url
LOGIN_URL = "account_login"

# PASSWORDS
# ------------------------------------------------------------------------------
# https://docs.djangoproject.com/en/dev/ref/settings/#password-hashers
PASSWORD_HASHERS = [
    # https://docs.djangoproject.com/en/dev/topics/auth/passwords/#using-argon2-with-django
    "django.contrib.auth.hashers.Argon2PasswordHasher",
    "django.contrib.auth.hashers.PBKDF2PasswordHasher",
    "django.contrib.auth.hashers.PBKDF2SHA1PasswordHasher",
    "django.contrib.auth.hashers.BCryptSHA256PasswordHasher",
]
# https://docs.djangoproject.com/en/dev/ref/settings/#auth-password-validators
AUTH_PASSWORD_VALIDATORS = [
    {
        "NAME": "django.contrib.auth.password_validation.UserAttributeSimilarityValidator"
    },
    {"NAME": "django.contrib.auth.password_validation.MinimumLengthValidator"},
    {"NAME": "django.contrib.auth.password_validation.CommonPasswordValidator"},
    {"NAME": "django.contrib.auth.password_validation.NumericPasswordValidator"},
]

# MIDDLEWARE
# ------------------------------------------------------------------------------
# https://docs.djangoproject.com/en/dev/ref/settings/#middleware
MIDDLEWARE = [
    "django.middleware.security.SecurityMiddleware",
    "whitenoise.middleware.WhiteNoiseMiddleware",
    "django.contrib.sessions.middleware.SessionMiddleware",
    "django.middleware.locale.LocaleMiddleware",
    "django.middleware.common.CommonMiddleware",
    "django.middleware.csrf.CsrfViewMiddleware",
    "django.contrib.auth.middleware.AuthenticationMiddleware",
    "django.contrib.messages.middleware.MessageMiddleware",
    "django.middleware.common.BrokenLinkEmailsMiddleware",
    "django.middleware.clickjacking.XFrameOptionsMiddleware",
    "wagtail.contrib.redirects.middleware.RedirectMiddleware",
]

# STATIC
# ------------------------------------------------------------------------------
# https://docs.djangoproject.com/en/dev/ref/settings/#static-root
STATIC_ROOT = str(ROOT_DIR / "staticfiles")
# https://docs.djangoproject.com/en/dev/ref/settings/#static-url
STATIC_URL = "/static/"
# https://docs.djangoproject.com/en/dev/ref/contrib/staticfiles/#std:setting-STATICFILES_DIRS
STATICFILES_DIRS = [str(APPS_DIR / "static")]
# https://docs.djangoproject.com/en/dev/ref/contrib/staticfiles/#staticfiles-finders
STATICFILES_FINDERS = [
    "django.contrib.staticfiles.finders.FileSystemFinder",
    "django.contrib.staticfiles.finders.AppDirectoriesFinder",
]

# MEDIA
# ------------------------------------------------------------------------------
# https://docs.djangoproject.com/en/dev/ref/settings/#media-root
MEDIA_ROOT = str(APPS_DIR / "media")
# https://docs.djangoproject.com/en/dev/ref/settings/#media-url
MEDIA_URL = "/media/"

# TEMPLATES
# ------------------------------------------------------------------------------
# https://docs.djangoproject.com/en/dev/ref/settings/#templates
TEMPLATES = [
    {
        # https://docs.djangoproject.com/en/dev/ref/settings/#std:setting-TEMPLATES-BACKEND
        "BACKEND": "django.template.backends.django.DjangoTemplates",
        # https://docs.djangoproject.com/en/dev/ref/settings/#dirs
        "DIRS": [str(APPS_DIR / "templates")],
        # https://docs.djangoproject.com/en/dev/ref/settings/#app-dirs
        "APP_DIRS": True,
        "OPTIONS": {
            # https://docs.djangoproject.com/en/dev/ref/settings/#template-context-processors
            "context_processors": [
                "django.template.context_processors.debug",
                "django.template.context_processors.request",
                "django.contrib.auth.context_processors.auth",
                "django.template.context_processors.i18n",
                "django.template.context_processors.media",
                "django.template.context_processors.static",
                "django.template.context_processors.tz",
                "django.contrib.messages.context_processors.messages",
                "core.users.context_processors.allauth_settings",
                "wagtail.contrib.settings.context_processors.settings",
                "wagtailmenus.context_processors.wagtailmenus",
            ],
        },
    }
]

# https://docs.djangoproject.com/en/dev/ref/settings/#form-renderer
FORM_RENDERER = "django.forms.renderers.TemplatesSetting"

# http://django-crispy-forms.readthedocs.io/en/latest/install.html#template-packs
CRISPY_TEMPLATE_PACK = "bootstrap5"
CRISPY_ALLOWED_TEMPLATE_PACKS = "bootstrap5"

# FIXTURES
# ------------------------------------------------------------------------------
# https://docs.djangoproject.com/en/dev/ref/settings/#fixture-dirs
FIXTURE_DIRS = (str(APPS_DIR / "fixtures"),)

# SECURITY
# ------------------------------------------------------------------------------
# https://docs.djangoproject.com/en/dev/ref/settings/#session-cookie-httponly
SESSION_COOKIE_HTTPONLY = True
# https://docs.djangoproject.com/en/dev/ref/settings/#csrf-cookie-httponly
CSRF_COOKIE_HTTPONLY = True
# https://docs.djangoproject.com/en/dev/ref/settings/#secure-browser-xss-filter
SECURE_BROWSER_XSS_FILTER = True
# https://docs.djangoproject.com/en/dev/ref/settings/#x-frame-options
X_FRAME_OPTIONS = "DENY"

# EMAIL
# ------------------------------------------------------------------------------
# https://docs.djangoproject.com/en/dev/ref/settings/#email-backend
EMAIL_BACKEND = env(
    "DJANGO_EMAIL_BACKEND",
    default="django.core.mail.backends.smtp.EmailBackend",
)
# https://docs.djangoproject.com/en/dev/ref/settings/#email-timeout
EMAIL_TIMEOUT = 5

# ADMIN
# ------------------------------------------------------------------------------
# Django Admin URL.
DJANGO_ADMIN_URL = "django-admin/"
WAGTAIL_ADMIN_URL = "admin/"
# https://docs.djangoproject.com/en/dev/ref/settings/#admins
ADMINS = [("""Jamil Atta Junior""", "atta.jamil@innolabs.com.br")]
# https://docs.djangoproject.com/en/dev/ref/settings/#managers
MANAGERS = ADMINS

# LOGGING
# ------------------------------------------------------------------------------
# https://docs.djangoproject.com/en/dev/ref/settings/#logging
# See https://docs.djangoproject.com/en/dev/topics/logging for
# more details on how to customize your logging configuration.
LOGGING = {
    "version": 1,
    "disable_existing_loggers": False,
    "formatters": {
        "verbose": {
            "format": "%(levelname)s %(asctime)s %(module)s "
            "%(process)d %(thread)d %(message)s"
        }
    },
    "handlers": {
        "console": {
            "level": "DEBUG",
            "class": "logging.StreamHandler",
            "formatter": "verbose",
        }
    },
    "root": {"level": "INFO", "handlers": ["console"]},
}

# Celery
# ------------------------------------------------------------------------------
if USE_TZ:
    # http://docs.celeryproject.org/en/latest/userguide/configuration.html#std:setting-timezone
    CELERY_TIMEZONE = TIME_ZONE
# http://docs.celeryproject.org/en/latest/userguide/configuration.html#std:setting-broker_url
CELERY_BROKER_URL = env("CELERY_BROKER_URL")
# http://docs.celeryproject.org/en/latest/userguide/configuration.html#std:setting-result_backend
CELERY_RESULT_BACKEND = CELERY_BROKER_URL
# http://docs.celeryproject.org/en/latest/userguide/configuration.html#std:setting-accept_content
CELERY_ACCEPT_CONTENT = ["json"]
# http://docs.celeryproject.org/en/latest/userguide/configuration.html#std:setting-task_serializer
CELERY_TASK_SERIALIZER = "json"
# http://docs.celeryproject.org/en/latest/userguide/configuration.html#std:setting-result_serializer
CELERY_RESULT_SERIALIZER = "json"
# http://docs.celeryproject.org/en/latest/userguide/configuration.html#task-time-limit
# TODO: set to whatever value is adequate in your circumstances
CELERY_TASK_TIME_LIMIT = 5 * 60
# http://docs.celeryproject.org/en/latest/userguide/configuration.html#task-soft-time-limit
# TODO: set to whatever value is adequate in your circumstances
CELERY_TASK_SOFT_TIME_LIMIT = 36000
# http://docs.celeryproject.org/en/latest/userguide/configuration.html#beat-scheduler
CELERY_BEAT_SCHEDULER = "django_celery_beat.schedulers:DatabaseScheduler"

# Celery Results
# ------------------------------------------------------------------------------
# https: // django-celery-results.readthedocs.io/en/latest/getting_started.html
CELERY_RESULT_BACKEND = "django-db"
CELERY_CACHE_BACKEND = "django-cache"
CELERY_RESULT_EXTENDED = True

# django-allauth
# ------------------------------------------------------------------------------
ACCOUNT_ALLOW_REGISTRATION = env.bool("DJANGO_ACCOUNT_ALLOW_REGISTRATION", True)
# https://django-allauth.readthedocs.io/en/latest/configuration.html
ACCOUNT_AUTHENTICATION_METHOD = "username"
# https://django-allauth.readthedocs.io/en/latest/configuration.html
ACCOUNT_EMAIL_REQUIRED = True
# https://django-allauth.readthedocs.io/en/latest/configuration.html
ACCOUNT_EMAIL_VERIFICATION = "mandatory"
# https://django-allauth.readthedocs.io/en/latest/configuration.html
ACCOUNT_ADAPTER = "core.users.adapters.AccountAdapter"
# https://django-allauth.readthedocs.io/en/latest/forms.html
ACCOUNT_FORMS = {"signup": "core.users.forms.UserSignupForm"}
# https://django-allauth.readthedocs.io/en/latest/configuration.html
SOCIALACCOUNT_ADAPTER = "core.users.adapters.SocialAccountAdapter"
# https://django-allauth.readthedocs.io/en/latest/forms.html
SOCIALACCOUNT_FORMS = {"signup": "core.users.forms.UserSocialSignupForm"}
# django-compressor
# ------------------------------------------------------------------------------
# https://django-compressor.readthedocs.io/en/latest/quickstart/#installation
INSTALLED_APPS += ["compressor"]
STATICFILES_FINDERS += ["compressor.finders.CompressorFinder"]

# Your stuff...
WAGTAIL_SITE_NAME = "core"
BASE_URL = "https://core"

LANGUAGES = [
    ("en", "English"),
    ("es", "Spanish"),
    ("pt-BR", "Portuguese"),
]

WAGTAIL_I18N_ENABLED = True

WAGTAIL_CONTENT_LANGUAGES = [
    ("en", "English"),
    ("es", "Spanish"),
    ("pt-BR", "Portuguese"),
]

NOCAPTCHA = True

RECAPTCHA_PUBLIC_KEY = env.str("RECAPTCHA_PUBLIC_KEY", default="")
RECAPTCHA_PRIVATE_KEY = env.str("RECAPTCHA_PRIVATE_KEY", default="")<|MERGE_RESOLUTION|>--- conflicted
+++ resolved
@@ -125,13 +125,10 @@
     "journal_and_collection",
     "location",
     "processing_errors",
-<<<<<<< HEAD
     "article",
     "doi",
-=======
     "researcher",
     "thematic_areas",
->>>>>>> 2ebe1067
     "vocabulary",
     "xmlsps",
 ]

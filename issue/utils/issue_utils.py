import logging

from core.models import Language
from journal.models import SciELOJournal

from ..models import Issue, TocSection, CodeSectionIssue, SectionIssue


def get_or_create_issue(
    issn_scielo,
    volume,
    number,
    data_iso,
    supplement_volume,
    supplement_number,
    sections_data,
    markup_done,
    user,
):
    scielo_journal = get_scielo_journal(issn_scielo)
    supplement = extract_value(supplement_number) or extract_value(supplement_volume)
    data = extract_value(data_iso)

    obj = Issue.get_or_create(
        journal=scielo_journal.journal,
        volume=extract_value(volume),
        number=extract_value(number),
        supplement=supplement,
        year=data[:4],
        month=data[4:6],
<<<<<<< HEAD
        sections=get_or_create_sections(sections_data, user),
        markup_done=extract_value(markup_done),
=======
>>>>>>> a0bf48fb
        user=user,
        season=None,
    )
    data_code_sections = get_or_create_code_sections(sections_data, user)
    for section in data_code_sections:
        obj.code_sections.add(section)

    return obj

def get_scielo_journal(issn_scielo):
    try:
        issn_scielo = extract_value(issn_scielo)
        return SciELOJournal.objects.get(issn_scielo=issn_scielo)
    except SciELOJournal.DoesNotExist:
        logging.exception(f"Nenhum SciELOJournal encontrado com ISSN: {issn_scielo}")
        return None
    except SciELOJournal.MultipleObjectsReturned:
        return SciELOJournal.objects.filter(issn_scielo=issn_scielo).first()


def extract_date(date):
    if date:
        return [(x.get("a"), x.get("m")) for x in date][0]
    return None, None


def extract_value_sections_data(sections):
    """
    "v49": [
      {
        "c": "BJID020",
        "l": "en",
        "_": "",
        "t": "Case Report"
      },
      {
        "c": "BJID010",
        "l": "en",
        "_": "",
        "t": "Original Papers"
      }
    ]
    """
    return [
        {
            "lang": x.get("l"),
            "section": x.get("t"),
            "code": x.get("c"),
        }
        for x in sections
    ]


def get_or_create_sections(sections, user):
    data = []
    if sections and isinstance(sections, list):
        sections = extract_value_sections_data(sections=sections)
        for section in sections:
            obj, create = TocSection.objects.get_or_create(
                plain_text=section.get("section"),
                language=Language.get_or_create(
                    code2=section.get("lang"),
                ),
                creator=user,
            )
            data.append(obj)
    return data


def extract_value(value):
    if value and isinstance(value, list):
        return [x.get("_") for x in value][0]


def get_or_create_code_sections(sections_data, user):
    data = []
    if sections_data and isinstance(sections_data, list):
        sections = extract_value_sections_data(sections=sections_data)
        for section in sections:
            code_section, _ = CodeSectionIssue.objects.get_or_create(
                code=section.get("code"),
                creator=user,
            )
            issue_section, _ = SectionIssue.objects.get_or_create(
                code_section=code_section,
                text=section.get("section"),
                language=Language.get_or_create(code2=section.get("lang"), user=user),
                creator=user,
            )
            data.append(issue_section)
    return data

<|MERGE_RESOLUTION|>--- conflicted
+++ resolved
@@ -28,11 +28,8 @@
         supplement=supplement,
         year=data[:4],
         month=data[4:6],
-<<<<<<< HEAD
         sections=get_or_create_sections(sections_data, user),
         markup_done=extract_value(markup_done),
-=======
->>>>>>> a0bf48fb
         user=user,
         season=None,
     )

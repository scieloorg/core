import logging

from core.models import Language
from journal.models import SciELOJournal

from ..models import Issue, TocSection, CodeSectionIssue, SectionIssue


def get_or_create_issue(
    issn_scielo,
    volume,
    number,
    data_iso,
    supplement_volume,
    supplement_number,
    sections_data,
    user,
):
    scielo_journal = get_scielo_journal(issn_scielo)
    supplement = extract_value(supplement_number) or extract_value(supplement_volume)
    data = extract_value(data_iso)

    obj = Issue.get_or_create(
        journal=scielo_journal.journal,
        volume=extract_value(volume),
        number=extract_value(number),
        supplement=supplement,
        year=data[:4],
        month=data[4:6],
        user=user,
        season=None,
    )
<<<<<<< HEAD
    data_code_sections = get_or_create_code_sections(sections_data, user)
    for section in data_code_sections:
        obj.code_sections.add(section)


=======
    return obj
>>>>>>> d73cce06

def get_scielo_journal(issn_scielo):
    try:
        issn_scielo = extract_value(issn_scielo)
        return SciELOJournal.objects.get(issn_scielo=issn_scielo)
    except SciELOJournal.DoesNotExist:
        logging.exception(f"Nenhum SciELOJournal encontrado com ISSN: {issn_scielo}")
        return None
    except SciELOJournal.MultipleObjectsReturned:
        return SciELOJournal.objects.filter(issn_scielo=issn_scielo).first()


def extract_date(date):
    if date:
        return [(x.get("a"), x.get("m")) for x in date][0]
    return None, None


def extract_value_sections_data(sections):
    """
    "v49": [
      {
        "c": "BJID020",
        "l": "en",
        "_": "",
        "t": "Case Report"
      },
      {
        "c": "BJID010",
        "l": "en",
        "_": "",
        "t": "Original Papers"
      }
    ]
    """
    return [
        {
            "lang": x.get("l"),
            "section": x.get("t"),
            "code": x.get("c"),
        }
        for x in sections
    ]


def get_or_create_sections(sections, user):
    data = []
    if sections and isinstance(sections, list):
        sections = extract_value_sections_data(sections=sections)
        for section in sections:
            obj, create = TocSection.objects.get_or_create(
                plain_text=section.get("section"),
                language=Language.get_or_create(
                    code2=section.get("lang"),
                ),
                creator=user,
            )
            data.append(obj)
    return data


def extract_value(value):
    if value and isinstance(value, list):
        return [x.get("_") for x in value][0]


def get_or_create_code_sections(sections_data, user):
    data = []
    if sections_data and isinstance(sections_data, list):
        sections = extract_value_sections_data(sections=sections_data)
        for section in sections:
            code_section, _ = CodeSectionIssue.objects.get_or_create(
                code=section.get("code"),
                creator=user,
            )
            issue_section, _ = SectionIssue.objects.get_or_create(
                code_section=code_section,
                text=section.get("section"),
                language=Language.get_or_create(code2=section.get("lang"), user=user),
                creator=user,
            )
            data.append(issue_section)
    return data

<|MERGE_RESOLUTION|>--- conflicted
+++ resolved
@@ -30,15 +30,11 @@
         user=user,
         season=None,
     )
-<<<<<<< HEAD
     data_code_sections = get_or_create_code_sections(sections_data, user)
     for section in data_code_sections:
         obj.code_sections.add(section)
 
-
-=======
     return obj
->>>>>>> d73cce06
 
 def get_scielo_journal(issn_scielo):
     try:

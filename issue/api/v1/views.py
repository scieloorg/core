from django.db.models import F, Q
from rest_framework import serializers, viewsets

from article import models
from core.utils.utils import formated_date_api_params
from core.validators import validate_params

from .serializers import IssueSerializer


class ArticleMetaFormatIssueSerializer(serializers.ModelSerializer):
    class Meta:
        model = models.Issue
    
    def to_representation(self, instance):
        collection = getattr(instance, "collection_acron", None)
        return instance.articlemeta_format(collection)


class GenericIssueViewSet(viewsets.ModelViewSet):
    serializer_class = IssueSerializer
    http_method_names = ["get"]
    queryset = models.Issue.objects.all()


class IssueViewSet(GenericIssueViewSet):
    def get_queryset(self):
        """
        from_publication_date e until_publication_date:
            parâmetros que recuperam registros baseados no ano de publicação do periódico.

        from_date e until_date:
            parâmetros que recuperam registros a partir da data de atualização do periódico. 
            Importante para recuperar registros mais recentes.
        """
        query_params = self.request.query_params
        
        validate_params(
            self.request, 
            "collection",
            "from_publication_year",
            "until_publication_year",
            "from_date_created",
            "until_date_created",
            "from_date_updated",
            "until_date_updated",
            "issn_print",
            "issn_electronic",
            "issn",
            "volume", 
            "number",
            "supplement",
            "page",
<<<<<<< HEAD
            "markup_done",
=======
            "formats",
            "code",
>>>>>>> 56325ca3
            "",
        )
        queryset = super().get_queryset()

        params = {}

        if collection := query_params.get("collection"):
            params["journal__scielojournal__collection__acron3"] = collection
        if from_publication_year := query_params.get("from_publication_year"):
            params["year__gte"] = from_publication_year
        if until_publication_year := query_params.get("until_publication_year"):
            params["year__lte"] = until_publication_year
        if volume := query_params.get("volume"):
            params["volume"] = volume
        if number := query_params.get("number"):
            params["number"] = number
        if supplement := query_params.get("supplement"):
<<<<<<< HEAD
            queryset = queryset.filter(supplement=supplement)
        if markup_done := query_params.get("markup_done"):
            queryset = queryset.filter(markup_done=markup_done)
=======
            params["supplement"] = supplement
        if code := query_params.get("code"):
            params["article__pid_v2"] = code

        issn = query_params.get("issn")
        issn_print = query_params.get("issn_print")
        issn_electronic = query_params.get("issn_electronic")

        if issn:
            queryset = queryset.filter(
                Q(journal__official__issn_print=issn) | Q(journal__official__issn_electronic=issn)
            )
        else:
            if issn_print:
                params["journal__official__issn_print"] = issn_print
            if issn_electronic:
                params["journal__official__issn_electronic"] = issn_electronic

        queryset = queryset.filter(**params)

        dates = formated_date_api_params(query_params)
        queryset = queryset.filter(**dates)
        if query_params.get("formats") == "articlemeta":
            return queryset.filter(journal__scielojournal__journal__isnull=False
            ).annotate(
                collection_acron=F('journal__scielojournal__collection__acron3')
            ).order_by('created').distinct()
>>>>>>> 56325ca3

        return queryset

    def get_serializer_class(self):
        format_param = self.request.query_params.get("formats")
        if format_param == "articlemeta":
            return ArticleMetaFormatIssueSerializer
        return IssueSerializer<|MERGE_RESOLUTION|>--- conflicted
+++ resolved
@@ -51,18 +51,14 @@
             "number",
             "supplement",
             "page",
-<<<<<<< HEAD
             "markup_done",
-=======
             "formats",
             "code",
->>>>>>> 56325ca3
             "",
         )
         queryset = super().get_queryset()
 
         params = {}
-
         if collection := query_params.get("collection"):
             params["journal__scielojournal__collection__acron3"] = collection
         if from_publication_year := query_params.get("from_publication_year"):
@@ -74,14 +70,11 @@
         if number := query_params.get("number"):
             params["number"] = number
         if supplement := query_params.get("supplement"):
-<<<<<<< HEAD
-            queryset = queryset.filter(supplement=supplement)
-        if markup_done := query_params.get("markup_done"):
-            queryset = queryset.filter(markup_done=markup_done)
-=======
             params["supplement"] = supplement
         if code := query_params.get("code"):
             params["article__pid_v2"] = code
+        if markup_done := query_params.get("markup_done"):
+            params["markup_done"] = markup_done
 
         issn = query_params.get("issn")
         issn_print = query_params.get("issn_print")
@@ -106,7 +99,6 @@
             ).annotate(
                 collection_acron=F('journal__scielojournal__collection__acron3')
             ).order_by('created').distinct()
->>>>>>> 56325ca3
 
         return queryset
 

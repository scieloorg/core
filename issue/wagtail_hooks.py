from django.http import HttpResponseRedirect
from django.utils.translation import gettext as _
from wagtail.snippets.models import register_snippet
from wagtail.snippets.views.snippets import (
    CreateView,
    SnippetViewSet,
    SnippetViewSetGroup,
)

<<<<<<< HEAD
from .models import Issue, IssueExport
=======
>>>>>>> 5a94cd45
from config.menu import get_menu_order
from config.settings.base import COLLECTION_TEAM, JOURNAL_TEAM

from .models import Issue


class IssueCreateView(CreateView):
    def form_valid(self, form):
        self.object = form.save_all(self.request.user)
        return HttpResponseRedirect(self.get_success_url())


class IssueAdminSnippetViewSet(SnippetViewSet):
    model = Issue
    inspect_view_enabled = True
    menu_label = _("Issues")
    add_view_class = IssueCreateView
    menu_icon = "folder-open-inverse"
    menu_order = 150
    add_to_settings_menu = False
    exclude_from_explorer = False

    list_display = (
        "journal",
        "year",        
        "volume",        
        "number",
        "supplement",
        "created",
        "updated",
    )
    list_filter = (
        "year",
        "month",
    )
    search_fields = (
        "journal__title",
        "journal__official__issn_print",
        "journal__official__issn_electronic",
        "number",
        "volume",
        "year",
        "month",
        "supplement",
    )

    def get_queryset(self, request):
        qs = Issue.objects
        user = request.user

        if user.is_superuser:
            return qs.all()

        user_groups = set(user.groups.values_list("name", flat=True))
        if COLLECTION_TEAM in user_groups:
            collections = getattr(user, "collections", None)
            if collections is not None:
                return qs.filter(
                    journal__scielojournal__collection__in=collections
                ).select_related("journal")
        elif JOURNAL_TEAM in user_groups:
            journals = getattr(user, "journals", None)
            if journals is not None:
                journals_ids = journals.values_list("id", flat=True)
                return qs.filter(
                    journal__id__in=journals_ids
                ).select_related("journal")
        return qs.none()


<<<<<<< HEAD
class IssueExportCreateView(CreateView):
    def form_valid(self, form):
        self.object = form.save_all(self.request.user)
        return HttpResponseRedirect(self.get_success_url())


class IssueExportAdmin(ModelAdmin):
    model = IssueExport
    create_view_class = IssueExportCreateView
    inspect_view_enabled = True
    menu_label = _("Issue Exports")
    menu_icon = "download"
    menu_order = 160
    add_to_settings_menu = False
    exclude_from_explorer = False

    list_display = (
        "issue",
        "export_type",
        "collection",
        "created",
        "updated",
    )
    list_filter = (
        "export_type",
        "collection",
    )
    search_fields = (
        "issue__journal__title",
        "issue__number",
        "issue__volume",
        "issue__year",
    )


class IssueAdminGroup(ModelAdminGroup):
    menu_label = _("Issues")
    menu_icon = "folder-open-inverse"
    menu_order = get_menu_order("issue")
    items = (IssueAdmin, IssueExportAdmin)
=======
class IssueAdminSnippetViewSetGroup(SnippetViewSetGroup):
    menu_label = _("Issues")
    menu_icon = "folder-open-inverse"
    menu_order = get_menu_order("issue")
    items = (IssueAdminSnippetViewSet, )
>>>>>>> 5a94cd45


register_snippet(IssueAdminSnippetViewSetGroup)<|MERGE_RESOLUTION|>--- conflicted
+++ resolved
@@ -7,10 +7,8 @@
     SnippetViewSetGroup,
 )
 
-<<<<<<< HEAD
+
 from .models import Issue, IssueExport
-=======
->>>>>>> 5a94cd45
 from config.menu import get_menu_order
 from config.settings.base import COLLECTION_TEAM, JOURNAL_TEAM
 
@@ -81,16 +79,16 @@
         return qs.none()
 
 
-<<<<<<< HEAD
+
 class IssueExportCreateView(CreateView):
     def form_valid(self, form):
         self.object = form.save_all(self.request.user)
         return HttpResponseRedirect(self.get_success_url())
 
 
-class IssueExportAdmin(ModelAdmin):
+class IssueExportAdmin(SnippetViewSet):
     model = IssueExport
-    create_view_class = IssueExportCreateView
+    add_view_class = IssueExportCreateView
     inspect_view_enabled = True
     menu_label = _("Issue Exports")
     menu_icon = "download"
@@ -117,18 +115,11 @@
     )
 
 
-class IssueAdminGroup(ModelAdminGroup):
-    menu_label = _("Issues")
-    menu_icon = "folder-open-inverse"
-    menu_order = get_menu_order("issue")
-    items = (IssueAdmin, IssueExportAdmin)
-=======
 class IssueAdminSnippetViewSetGroup(SnippetViewSetGroup):
     menu_label = _("Issues")
     menu_icon = "folder-open-inverse"
     menu_order = get_menu_order("issue")
-    items = (IssueAdminSnippetViewSet, )
->>>>>>> 5a94cd45
+    items = (IssueAdminSnippetViewSet, IssueExportAdmin)
 
 
 register_snippet(IssueAdminSnippetViewSetGroup)
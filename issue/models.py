from django.db import models
from django.utils.translation import gettext_lazy as _
from modelcluster.fields import ParentalKey
from modelcluster.models import ClusterableModel
from wagtail.admin.panels import FieldPanel, InlinePanel, ObjectList, TabbedInterface
from wagtailautocomplete.edit_handlers import AutocompletePanel
from wagtail.fields import RichTextField
from wagtail.models import Orderable

from core.forms import CoreAdminModelForm
from core.models import (
    CommonControlField,
    Language,
    License,
    RichTextWithLang,
    TextWithLang,
)
from journal.models import Journal
from location.models import City
from .exceptions import TocSectionGetError

class Issue(CommonControlField, ClusterableModel):
    """
    Class that represent an Issue
    """

    journal = models.ForeignKey(
        Journal,
        verbose_name=_("Journal"),
        null=True,
        blank=True,
        on_delete=models.SET_NULL,
    )
    sections = models.ManyToManyField("TocSection", blank=True)
    license = models.ManyToManyField(License, blank=True)
    city = models.ForeignKey(City, on_delete=models.SET_NULL, blank=True, null=True)
    number = models.CharField(_("Issue number"), max_length=20, null=True, blank=True)
    volume = models.CharField(_("Issue volume"), max_length=20, null=True, blank=True)
    season = models.CharField(
        _("Issue season"),
        max_length=20,
        null=True,
        blank=True,
        help_text="Ex: Jan-Abr.",
    )
    year = models.CharField(_("Issue year"), max_length=20, null=True, blank=True)
    month = models.CharField(_("Issue month"), max_length=20, null=True, blank=True)
    supplement = models.CharField(_("Supplement"), max_length=20, null=True, blank=True)


    autocomplete_search_field = "journal__title"

    def autocomplete_label(self):
        return f"{self.journal} {self.volume}, {self.number} {self.supplement}"

    panels_issue = [
        AutocompletePanel("journal"),
        FieldPanel("volume"),
        FieldPanel("supplement"),
        FieldPanel("number"),
        AutocompletePanel("city"),
        FieldPanel("year"),
        FieldPanel("season"),
        FieldPanel("month"),
    ]

    panels_title = [
        InlinePanel("issue_title", label=_("Issue title")),
    ]

    panels_subtitle = [
        InlinePanel("bibliographic_strip"),
    ]

    panels_summary = [
        AutocompletePanel("sections"),
    ]

    panels_license = [
        AutocompletePanel("license"),
    ]

    edit_handler = TabbedInterface(
        [
            ObjectList(panels_issue, heading=_("Issue")),
            ObjectList(panels_title, heading=_("Titles")),
            ObjectList(panels_subtitle, heading=_("Subtitle")),
            ObjectList(panels_summary, heading=_("Summary")),
            ObjectList(panels_license, heading=_("License")),
        ]
    )

    class Meta:
        verbose_name = _("Issue")
        verbose_name_plural = _("Issues")
        indexes = [
            models.Index(
                fields=[
                    "number",
                ]
            ),
            models.Index(
                fields=[
                    "volume",
                ]
            ),
            models.Index(
                fields=[
                    "year",
                ]
            ),
            models.Index(
                fields=[
                    "month",
                ]
            ),
            models.Index(
                fields=[
                    "supplement",
                ]
            ),          
        ]

    @property
    def data(self):
        d = dict
        if self.journal:
            d.update(self.journal.data)
        d.update(
            {
                "issue__number": self.number,
                "issue__volume": self.volume,
                "issue__season": self.season,
                "issue__year": self.year,
                "issue__month": self.month,
                "issue__supplement": self.supplement,
            }
        )
        return d

    @property
    def bibliographic(self):
        data = self.bibliographic_strip.all().values(
            "text",
            "language__code2",
        )
        return [
            {
                "text": obj.get("text"),
                "language": obj.get("language__code2"),
            }
            for obj in data
        ]

    @classmethod
    def get_or_create(
        cls,
        journal,
        number,
        volume,
        season,
        year,
        month,
        supplement,
        user,
        sections=None,
    ):
        issues = cls.objects.filter(
            creator=user,
            journal=journal,
            number=number,
            volume=volume,
            season=season,
            year=year,
            month=month,
            supplement=supplement,
        )
        try:
            issue = issues[0]
        except IndexError:
            issue = cls()
            issue.journal = journal
            issue.number = number
            issue.volume = volume
            issue.season = season
            issue.year = year
            issue.month = month
            issue.supplement = supplement
            issue.creator = user
            issue.save()
            if sections:
                issue.sections.set(sections)

        return issue

    def __unicode__(self):
        return (
            "%s - (%s %s %s %s)"
            % (self.journal, self.number, self.volume, self.year, self.supplement)
            or ""
        )

    def __str__(self):
        return (
            "%s - (%s %s %s %s)"
            % (self.journal, self.number, self.volume, self.year, self.supplement)
            or ""
        )

    base_form_class = CoreAdminModelForm


class IssueTitle(Orderable, CommonControlField):
    issue = ParentalKey(
        Issue,
        on_delete=models.CASCADE,
        null=True,
        blank=True,
        related_name="issue_title",
    )
    title = models.CharField(_("Issue Title"), max_length=100, blank=True, null=True)
    language = models.ForeignKey(
        Language, on_delete=models.CASCADE, blank=True, null=True
    )

    panels = [
        FieldPanel("title"),
        AutocompletePanel("language")
    ]

    def __str__(self):
        return self.title


class BibliographicStrip(Orderable, TextWithLang, CommonControlField):
    issue = ParentalKey(
        Issue,
        on_delete=models.CASCADE,
        null=True,
        blank=True,
        related_name="bibliographic_strip",
    )


class TocSection(RichTextWithLang, CommonControlField):
    """
    <article-categories>
        <subj-group subj-group-type="heading">
          <subject>NOMINATA</subject>
        </subj-group>
      </article-categories>
    """

    text = RichTextField(
        max_length=100, blank=True, null=True, help_text="For JATs is subject."
    )
    autocomplete_search_field = "plain_text"

    def autocomplete_label(self):
        return str(self.plain_text)
    
    class Meta:
        verbose_name = _("TocSection")
        verbose_name_plural = _("TocSections")
        indexes = [
            models.Index(
                fields=[
                    "plain_text",
                ]
            ),
        ]

    @classmethod
    def get(
        cls,
        value,
        language,
    ):
        if value and language:
            return cls.objects.get(plain_text=value, language=language)
<<<<<<< HEAD
        raise ValueError("TocSections.get requires value and language paramenters")
=======
        raise TocSectionGetError("TocSection.get requires value and language parameters")
>>>>>>> f8e0f315

    @classmethod
    def get_or_create(
        cls,
        value,
        language,
        user,
    ):
        try:
            return cls.get(value=value, language=language)
        except cls.DoesNotExist:
            obj = cls()
            obj.plain_text = value
            obj.language = language
            obj.creator = user
            obj.save()
            return obj

    def __unicode__(self):
        return f"{self.plain_text} - {self.language}"

    def __str__(self):
        return f"{self.plain_text} - {self.language}"<|MERGE_RESOLUTION|>--- conflicted
+++ resolved
@@ -278,11 +278,7 @@
     ):
         if value and language:
             return cls.objects.get(plain_text=value, language=language)
-<<<<<<< HEAD
-        raise ValueError("TocSections.get requires value and language paramenters")
-=======
         raise TocSectionGetError("TocSection.get requires value and language parameters")
->>>>>>> f8e0f315
 
     @classmethod
     def get_or_create(

--- conflicted
+++ resolved
@@ -17,13 +17,10 @@
 )
 from journal.models import Journal
 from location.models import City
-<<<<<<< HEAD
 from researcher.models import Researcher
 from core import choices
 
-=======
 from .exceptions import TocSectionGetError
->>>>>>> 391fea4a
 
 class Issue(CommonControlField, ClusterableModel):
     """

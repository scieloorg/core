from django.utils.translation import gettext_lazy as _

STATUS = [
    ("certified", _("Certified")),
    ("development", _("Development")),
    ("diffusion", _("Diffusion")),
    ("independent", _("Independent")),
]

TYPE = [
    ("journals", _("Journals")),
    ("preprints", _("Preprints")),
    ("repositories", _("Repositories")),
    ("books", _("Books")),
    ("data", _("Data repository")),
]
<<<<<<< HEAD

LOGO_PURPOSE = [
    ("homepage", _("Homepage")),
    ("header", _("Header")),
    ("logo_drop_menu", _("Logo drop menu")),
    ("footer", _("Footer")),
    ("menu", _("Menu")),
=======
PLATFORM_STATUS = [
    ("classic", _("Classic")),
    ("new", _("New")),
    ("migrating", _("Migrating")),
>>>>>>> 47a51569
]<|MERGE_RESOLUTION|>--- conflicted
+++ resolved
@@ -14,7 +14,6 @@
     ("books", _("Books")),
     ("data", _("Data repository")),
 ]
-<<<<<<< HEAD
 
 LOGO_PURPOSE = [
     ("homepage", _("Homepage")),
@@ -22,10 +21,10 @@
     ("logo_drop_menu", _("Logo drop menu")),
     ("footer", _("Footer")),
     ("menu", _("Menu")),
-=======
+]
+
 PLATFORM_STATUS = [
     ("classic", _("Classic")),
     ("new", _("New")),
     ("migrating", _("Migrating")),
->>>>>>> 47a51569
 ]
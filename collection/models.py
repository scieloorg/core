import logging

from django.db import models
from django.utils.translation import gettext_lazy as _
from modelcluster.fields import ParentalKey
from modelcluster.models import ClusterableModel
from wagtail.admin.panels import FieldPanel, InlinePanel, ObjectList, TabbedInterface
from wagtail.models import Orderable
from wagtailautocomplete.edit_handlers import AutocompletePanel

from core.forms import CoreAdminModelForm
from core.models import (
    BaseHistory,
    BaseLogo,
    CommonControlField,
    Language,
    SocialNetwork,
    TextWithLang,
)
from core.utils.utils import fetch_data
from organization.models import HELP_TEXT_ORGANIZATION, Organization

from . import choices


class CollectionName(TextWithLang):
    collection = ParentalKey(
        "Collection",
        null=True,
        blank=True,
        on_delete=models.SET_NULL,
        related_name="collection_name",
    )

    panels = [
        AutocompletePanel("language"),
        FieldPanel("text"),
    ]

    @property
    def data(self):
        d = {
            "collection_name__text": self.text,
            "collection_name__language": self.language,
        }

        return d

    def __unicode__(self):
        return self.text

    def __str__(self):
        return self.text

    @classmethod
    def get_or_create(cls, collection, lang, name, user=None):
        try:
            obj = cls.objects.get(collection=collection, language=lang, text=name)
        except cls.DoesNotExist:
            obj = cls()
            obj.collection = collection
            obj.language = lang
            obj.text = name
            obj.creator = user
            obj.save()
        return obj


class Collection(CommonControlField, ClusterableModel):
    acron3 = models.CharField(
        _("Acronym with 3 chars"), max_length=10, null=True, blank=True
    )
    acron2 = models.CharField(
        _("Acronym with 2 chars"), max_length=10, null=True, blank=True
    )
    code = models.CharField(_("Code"), max_length=10, null=True, blank=True)
    domain = models.URLField(_("Domain"), null=True, blank=True)
    main_name = models.TextField(_("Main name"), null=True, blank=True)
    status = models.CharField(
        _("Status"), choices=choices.STATUS, max_length=20, null=True, blank=True
    )
    has_analytics = models.BooleanField(_("Has analytics"), null=True, blank=True)
    # Antes era type
    collection_type = models.CharField(
        _("Collection Type"), choices=choices.TYPE, max_length=20, null=True, blank=True
    )
    is_active = models.BooleanField(_("Is active"), null=True, blank=True)
    foundation_date = models.DateField(_("Foundation data"), null=True, blank=True)

    autocomplete_search_field = "main_name"

    def autocomplete_label(self):
        return str(self)

    # Definir as abas separadamente
    identification_panels = [
        FieldPanel("acron3"),
        FieldPanel("acron2"),
        FieldPanel("code"),
        FieldPanel("domain"),
        FieldPanel("main_name"),
        InlinePanel("collection_name", label=_("Translated names")),
    ]

    other_characteristics_panels = [
        FieldPanel("status"),
        FieldPanel("has_analytics"),
        FieldPanel("collection_type"),
        FieldPanel("is_active"),
        FieldPanel("foundation_date"),
    ]

    logo_panels = [
        InlinePanel("logos", label=_("Logos"), min_num=0),
    ]
    supporting_organization_panels = [
        InlinePanel("supporting_organization", label=_("Supporting Organization")),
    ]
    executing_organization_panels = [
        InlinePanel("executing_organization", label=_("Executing Organization")),
    ]

    social_network_panels = [
        InlinePanel("social_network", label=_("Social networks")),
    ]

    # Criar a interface com abas
    edit_handler = TabbedInterface(
        [
            ObjectList(identification_panels, heading=_("Identification")),
            ObjectList(
                other_characteristics_panels, heading=_("Other characteristics")
            ),
            ObjectList(logo_panels, heading=_("Logos")),
            ObjectList(
                supporting_organization_panels, heading=_("Supporting Organizations")
            ),
            ObjectList(
                executing_organization_panels, heading=_("Executing Organization")
            ),
            ObjectList(social_network_panels, heading=_("Social networks")),
        ]
    )

    class Meta:
        verbose_name = _("Collection")
        verbose_name_plural = _("Collections")
        indexes = [
            models.Index(
                fields=[
                    "acron3",
                ]
            ),
            models.Index(
                fields=[
                    "acron2",
                ]
            ),
            models.Index(
                fields=[
                    "code",
                ]
            ),
            models.Index(
                fields=[
                    "domain",
                ]
            ),
            models.Index(
                fields=[
                    "main_name",
                ]
            ),
            models.Index(
                fields=[
                    "status",
                ]
            ),
            models.Index(
                fields=[
                    "collection_type",
                ]
            ),
        ]

    @property
    def data(self):
        d = {
            "collection__acron3": self.acron3,
            "collection__acron2": self.acron2,
            "collection__code": self.code,
            "collection__domain": self.domain,
            "collection__main_name": self.main_name,
            "collection__status": self.status,
            "collection__has_analytics": self.has_analytics,
            "collection__collection_type": self.collection_type,
            "collection__is_active": self.is_active,
            "collection__foundation_date": self.foundation_date,
        }

        if self.name:
            d.update(self.name.data)

        return d

    def __unicode__(self):
        return "%s" % self.main_name or ""

    def __str__(self):
        return "%s" % self.main_name or ""

    base_form_class = CoreAdminModelForm

    @classmethod
    def load(cls, user, collections_data=None):
        if not collections_data:
            collections_data = fetch_data(
                "https://articlemeta.scielo.org/api/v1/collection/identifiers/",
                json=True,
                verify=False,
            )

        for collection_data in collections_data:
            logging.info(collection_data)
            cls.create_or_update(
                user,
                main_name=collection_data.get("original_name"),
                acron2=collection_data.get("acron2"),
                acron3=collection_data.get("acron"),
                code=collection_data.get("code"),
                domain=collection_data.get("domain"),
                names=collection_data.get("name"),
                status=collection_data.get("status"),
                has_analytics=collection_data.get("has_analytics"),
                collection_type=collection_data.get("type"),
                is_active=collection_data.get("is_active"),
            )

    @classmethod
    def get(cls, acron3):
        return cls.objects.get(acron3=acron3)

    @classmethod
    def create_or_update(
        cls,
        user,
        main_name,
        acron2,
        acron3,
        code,
        domain,
        names,
        status,
        has_analytics,
        collection_type,
        is_active,
    ):
        try:
            obj = cls.objects.get(acron3=acron3)
            obj.updated_by = user
        except cls.DoesNotExist:
            obj = cls()
            obj.acron3 = acron3
            obj.creator = user

        obj.main_name = main_name
        obj.acron2 = acron2
        obj.code = code
        obj.domain = domain
        obj.status = status
        obj.has_analytics = has_analytics
        obj.collection_type = collection_type
        obj.is_active = is_active
        obj.save()
        for language in names:
            lang = Language.get_or_create(code2=language, creator=user)
            CollectionName.get_or_create(obj, lang, names.get(language), user)
        obj.save()
        logging.info(acron3)
        return obj

    @property
    def name(self):
        """Retorna o primeiro nome da coleção ou None"""
        return self.collection_name.first()

    @property
    def names_list(self):
        """Retorna todos os nomes da coleção"""
        return list(self.collection_name.all())

    def get_name_for_language(self, lang_code=None):
        """
        Retorna o nome da coleção no idioma especificado.
        Se não envontrar, retorna o main_name ou o primeiro disponível.
        """
        from django.utils import translation

        if not lang_code:
            lang_code = translation.get_language()
        name_obj = CollectionName.objects.filter(
            collection=self, language__code2=lang_code
        ).first()
        if name_obj:
            return name_obj.text
        return self.main_name or (
            self.collection_name.first().text if self.collection_name.exists() else ""
        )

    @classmethod
    def get_acronyms(cls):
        """
        Retorna uma lista de todos os acrônimos (acron3) das coleções.
        """
        return list(cls.objects.values_list("acron3", flat=True))



class CollectionSocialNetwork(Orderable, SocialNetwork):
    page = ParentalKey(
        Collection,
        on_delete=models.SET_NULL,
        related_name="social_network",
        null=True,
    )


class CollectionSupportingOrganization(Orderable, ClusterableModel, BaseHistory):
    collection = ParentalKey(
        Collection,
        on_delete=models.SET_NULL,
        null=True,
        related_name="supporting_organization",
    )
    organization = models.ForeignKey(
        Organization,
        on_delete=models.SET_NULL,
        null=True,
        blank=True,
        help_text=HELP_TEXT_ORGANIZATION,
    )

    panels = BaseHistory.panels + [
        AutocompletePanel("organization"),
    ]

    class Meta:
        verbose_name = _("Supporting Organization")
        verbose_name_plural = _("Supporting Organizations")
<<<<<<< HEAD
        ordering = ['sort_order'] # Ordena os icons no opac_5
        
=======

>>>>>>> 6e577418
    def __str__(self):
        return str(self.organization)


class CollectionExecutingOrganization(Orderable, ClusterableModel, BaseHistory):
    collection = ParentalKey(
        Collection,
        on_delete=models.SET_NULL,
        null=True,
        related_name="executing_organization",
    )
    organization = models.ForeignKey(
        Organization,
        on_delete=models.SET_NULL,
        null=True,
        blank=True,
        help_text=HELP_TEXT_ORGANIZATION,
    )

    panels = BaseHistory.panels + [
        AutocompletePanel("organization"),
    ]

    class Meta:
        verbose_name = _("Executing Organization")
        verbose_name_plural = _("Executing Organizations")
<<<<<<< HEAD
        ordering = ['sort_order'] # Ordena os icons no opac_5
        
=======

>>>>>>> 6e577418
    def __str__(self):
        return str(self.organization)


class CollectionLogo(Orderable, BaseLogo):
    """
    Model para armazenar diferentes versões de logos da coleção
    com suporte a múltiplos tamanhos e idiomas
    """

    collection = ParentalKey(
        "Collection",
        on_delete=models.CASCADE,
        related_name="logos",
        verbose_name=_("Collection"),
    )
<<<<<<< HEAD
    purpose = models.CharField(
        max_length=20,
        choices=choices.LOGO_PURPOSE,
        blank=True,
        help_text=_("Select the purpose of this logo"),
    )

    panels = [
        FieldPanel("logo"),
        AutocompletePanel("language"),
        FieldPanel("purpose"),
    ]
    class Meta:
        verbose_name = _("Collection Logo")
        verbose_name_plural = _("Collection Logos")
        ordering = ['sort_order', 'language']
        unique_together = [
            ('collection', 'language', 'purpose'),
=======

    class Meta:
        verbose_name = _("Collection Logo")
        verbose_name_plural = _("Collection Logos")
        ordering = ["sort_order", "language", "size"]
        unique_together = [
            ("collection", "size", "language"),
>>>>>>> 6e577418
        ]

    def __str__(self):
        return f"{self.collection} - {self.language} ({self.purpose})"<|MERGE_RESOLUTION|>--- conflicted
+++ resolved
@@ -347,12 +347,8 @@
     class Meta:
         verbose_name = _("Supporting Organization")
         verbose_name_plural = _("Supporting Organizations")
-<<<<<<< HEAD
         ordering = ['sort_order'] # Ordena os icons no opac_5
-        
-=======
-
->>>>>>> 6e577418
+
     def __str__(self):
         return str(self.organization)
 
@@ -379,12 +375,8 @@
     class Meta:
         verbose_name = _("Executing Organization")
         verbose_name_plural = _("Executing Organizations")
-<<<<<<< HEAD
         ordering = ['sort_order'] # Ordena os icons no opac_5
-        
-=======
-
->>>>>>> 6e577418
+
     def __str__(self):
         return str(self.organization)
 
@@ -401,7 +393,6 @@
         related_name="logos",
         verbose_name=_("Collection"),
     )
-<<<<<<< HEAD
     purpose = models.CharField(
         max_length=20,
         choices=choices.LOGO_PURPOSE,
@@ -420,15 +411,6 @@
         ordering = ['sort_order', 'language']
         unique_together = [
             ('collection', 'language', 'purpose'),
-=======
-
-    class Meta:
-        verbose_name = _("Collection Logo")
-        verbose_name_plural = _("Collection Logos")
-        ordering = ["sort_order", "language", "size"]
-        unique_together = [
-            ("collection", "size", "language"),
->>>>>>> 6e577418
         ]
 
     def __str__(self):

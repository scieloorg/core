--- conflicted
+++ resolved
@@ -68,28 +68,12 @@
     domain = models.URLField(_("Domain"), null=True, blank=True)
     main_name = models.TextField(_("Main name"), null=True, blank=True)
     status = models.CharField(
-<<<<<<< HEAD
         _("Status"), choices=choices.STATUS, max_length=20, null=True, blank=True
-=======
-        _("Status"),
-        choices=choices.STATUS,
-        null=True,
-        blank=True,
-        max_length=32,
->>>>>>> a0160c98
     )
     has_analytics = models.BooleanField(_("Has analytics"), null=True, blank=True)
     # Antes era type
     collection_type = models.CharField(
-<<<<<<< HEAD
         _("Collection Type"), choices=choices.TYPE, max_length=20, null=True, blank=True
-=======
-        _("Collection Type"),
-        choices=choices.TYPE,
-        null=True,
-        blank=True,
-        max_length=32,
->>>>>>> a0160c98
     )
     is_active = models.BooleanField(_("Is active"), null=True, blank=True)
     foundation_date = models.DateField(_("Foundation data"), null=True, blank=True)

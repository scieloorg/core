# ==============================================================================
# CORE DEPENDENCIES
# ==============================================================================

# Python utilities
pytz==2023.3.post1  # https://github.com/stub42/pytz
Pillow==10.3.0  # https://github.com/python-pillow/Pillow
argon2-cffi==23.1.0  # https://github.com/hynek/argon2_cffi
whitenoise==6.6.0  # https://github.com/evansd/whitenoise
xmltodict==0.13.0  # https://github.com/martinblech/xmltodict.git
lxml==4.9.4  # https://github.com/lxml/lxml
freezegun==1.5.1  # https://pypi.org/project/freezegun/


# ==============================================================================
# DJANGO CORE
# ==============================================================================

django==5.2.3  # https://www.djangoproject.com/
django-environ==0.11.2  # https://github.com/joke2k/django-environ
django-model-utils==4.4.0  # https://github.com/jazzband/django-model-utils
django-crispy-forms==2.4  # https://github.com/django-crispy-forms/django-crispy-forms
crispy-bootstrap5==2025.6  # https://github.com/django-crispy-forms/crispy-bootstrap5
django-compressor==4.5.1  # https://github.com/django-compressor/django-compressor


# ==============================================================================
# AUTHENTICATION & SECURITY
# ==============================================================================

django-allauth==65.10.0  # https://github.com/pennersr/django-allauth

# ==============================================================================
# DJANGO REST FRAMEWORK
# ==============================================================================

djangorestframework==3.15.2  # https://django-rest-framework.readthedocs.io/
djangorestframework-simplejwt==5.3.1  # https://django-rest-framework-simplejwt.readthedocs.io/en/latest/


# ==============================================================================
# WAGTAIL CMS
# ==============================================================================

# Core
wagtail==6.4.2  # https://github.com/wagtail/wagtail

# Wagtail Extensions
wagtail-django-recaptcha==2.1.1  # https://pypi.org/project/wagtail-django-recaptcha/
wagtailmenus==3.1.9  # https://github.com/rkhleics/wagtailmenus
wagtail-localize==1.12.2  # https://github.com/wagtail/wagtail-localize
wagtail-modeladmin==2.0.0  # https://github.com/wagtail/wagtail-modeladmin
wagtail-2fa-new==1.8.0  # https://pypi.org/project/wagtail-2fa-new/


# ==============================================================================
# CACHE & SESSION
# ==============================================================================

redis==5.0.1  # https://github.com/redis/redis-py
hiredis==2.2.3  # https://github.com/redis/hiredis-py
django-redis==5.4.0  # https://github.com/jazzband/django-redis


# ==============================================================================
# TASK QUEUE & BACKGROUND JOBS
# ==============================================================================

celery==5.5.3  # pyup: < 6.0  # https://github.com/celery/celery
flower==2.0.1  # https://github.com/mher/flower
django-celery-beat==2.8.1  # https://github.com/celery/django-celery-beat
django_celery_results==2.6.0  # https://github.com/celery/django-celery-results


# Wagtail-Autocomplete
# https://github.com/wagtail/wagtail-autocomplete
# ------------------------------------------------------------------------------
wagtail-autocomplete==0.12.0

# ==============================================================================
# SEARCH
# ==============================================================================

# Solr integration
git+https://github.com/django-haystack/django-haystack.git  # Django Haystack
pysolr==3.9.0  # https://pypi.org/project/pysolr/


# ==============================================================================
# STORAGE
# ==============================================================================

minio==7.2.5  # https://min.io/docs/minio/linux/developers/python/minio-py.html

# ==============================================================================
# MONITORING & MAINTENANCE
# ==============================================================================

django-prometheus==2.3.1  # https://github.com/korfuri/django-prometheus
django-maintenance-mode==0.21.1  # https://github.com/fabiocaccamo/django-maintenance-mode


# ==============================================================================
# INTERNATIONALIZATION
# ==============================================================================

django-rosetta==0.10.1  # https://github.com/mbi/django-rosetta

# ==============================================================================
# EXTERNAL INTEGRATIONS
# ==============================================================================

# OAI-PMH harvesting
Sickle==0.7.0  # https://pypi.org/project/sickle/

# Retry logic
tenacity==8.2.3  # https://pypi.org/project/tenacity/
tornado>=6.3.3  # not directly required, pinned by Snyk to avoid a vulnerability

# ==============================================================================
# SCIELO SPECIFIC
# ==============================================================================

# Packtools - XML validation
# packtools@https://github.com/scieloorg/packtools/archive/refs/tags/3.3.3.zip
git+https://git@github.com/scieloorg/packtools@4.11.17#egg=packtools

# SciELO Legendarium
-e git+https://github.com/scieloorg/legendarium#egg=legendarium  # https://github.com/scieloorg/legendarium

# ==============================================================================
# SECURITY UPDATES
# ==============================================================================

certifi>=2023.7.22  # not directly required, pinned by Snyk to avoid a vulnerability
requests>=2.31.0  # not directly required, pinned by Snyk to avoid a vulnerability


# django-rosetta
# ------------------------------------------------------------------------------
django-rosetta==0.10.1

# feedparse
# ------------------------------------------------------------------------------
feedparser==6.0.11

# Xlwt
# ------------------------------------------------------------------------------
<<<<<<< HEAD
xlwt==1.3.0

django-silk==5.3.2
=======
certifi>=2023.7.22 # not directly required, pinned by Snyk to avoid a vulnerability
requests>=2.31.0 # not directly required, pinned by Snyk to avoid a vulnerability

sqlparse>=0.5.0 # not directly required, pinned by Snyk to avoid a vulnerability
>>>>>>> 4ea56722
<|MERGE_RESOLUTION|>--- conflicted
+++ resolved
@@ -146,13 +146,8 @@
 
 # Xlwt
 # ------------------------------------------------------------------------------
-<<<<<<< HEAD
 xlwt==1.3.0
 
 django-silk==5.3.2
-=======
-certifi>=2023.7.22 # not directly required, pinned by Snyk to avoid a vulnerability
-requests>=2.31.0 # not directly required, pinned by Snyk to avoid a vulnerability
 
-sqlparse>=0.5.0 # not directly required, pinned by Snyk to avoid a vulnerability
->>>>>>> 4ea56722
+sqlparse>=0.5.0 # not directly required, pinned by Snyk to avoid a vulnerability
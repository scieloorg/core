--- conflicted
+++ resolved
@@ -588,30 +588,15 @@
 
 
 class InstitutionalAuthor(CommonControlField):
-<<<<<<< HEAD
-    institutional_author = models.TextField(_("Institutional Author"), blank=True, null=True, unique=True)
-
-    autocomplete_search_field = "institutional_author"
-=======
     collab = models.TextField(_("Collab"), blank=True, null=True)
     affiliation = models.ForeignKey("Affiliation", on_delete=models.SET_NULL, null=True, blank=True)
 
     autocomplete_search_field = "collab"
->>>>>>> ad541706
 
     def autocomplete_label(self):
         return str(self)
 
-<<<<<<< HEAD
-    @classmethod
-    def get(
-        cls,
-        name,
-    ):
-        if not name:
-            raise ValueError("InstitutionalAuthor.get requires name paramenter")
-        return cls.objects.get(institutional_author__iexact=name)
-=======
+
     class Meta:
         unique_together = [("collab", "affiliation")]
 
@@ -624,53 +609,30 @@
         if not collab:
             raise ValueError("InstitutionalAuthor.get requires collab paramenter")
         return cls.objects.get(collab__iexact=collab, affiliation=affiliation)
->>>>>>> ad541706
+
     
     @classmethod
     def create(
         cls,
-<<<<<<< HEAD
-        name,
-=======
         collab,
         affiliation,
->>>>>>> ad541706
         user,
     ):
         try:
             obj = cls(
-<<<<<<< HEAD
-                institutional_author=name,
-=======
                 collab=collab,
                 affiliation=affiliation,
->>>>>>> ad541706
                 creator=user,
             )
             obj.save()
             return obj
         except IntegrityError:
-<<<<<<< HEAD
-            return cls.get(name=name)
-=======
             return cls.get(collab=collab, affiliation=affiliation)
->>>>>>> ad541706
+
     
     @classmethod
     def get_or_create(
         cls,
-<<<<<<< HEAD
-        name,
-        user,
-    ):
-        try:
-            return cls.get(name=name)
-        except cls.DoesNotExist:
-            return cls.create(name=name, user=user)
-    
-    def __str__(self):
-        return f"{self.institutional_author}"
-=======
         collab,
         affiliation,
         user,
@@ -681,5 +643,4 @@
             return cls.create(collab=collab, affiliation=affiliation, user=user)
     
     def __str__(self):
-        return f"{self.collab}"
->>>>>>> ad541706
+        return f"{self.collab}"
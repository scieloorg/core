<<<<<<< HEAD
import os
=======
>>>>>>> e73ec71c
import logging

from django.db.models import Q
from django.db import models, IntegrityError
from django.db.models import Q
from django.utils.translation import gettext_lazy as _
from modelcluster.fields import ParentalKey
from modelcluster.models import ClusterableModel
from wagtail.admin.panels import FieldPanel, InlinePanel
from wagtail.models import Orderable
from wagtailautocomplete.edit_handlers import AutocompletePanel

from core.choices import MONTHS
from core.models import CommonControlField, Gender
from core.forms import CoreAdminModelForm
from core.utils.standardizer import remove_extra_spaces
from institution.models import Institution


from . import choices
from .exceptions import PersonNameCreateError
from .forms import ResearcherForm


class Researcher(CommonControlField):
    """
    Class that represent the Researcher
    """

    person_name = models.ForeignKey(
        "PersonName", on_delete=models.SET_NULL, null=True, blank=True
    )
    affiliation = models.ForeignKey(
        "Affiliation", on_delete=models.SET_NULL, null=True, blank=True
    )
    year = models.CharField(_("Year"), max_length=4, null=True, blank=True)

    @staticmethod
    def autocomplete_custom_queryset_filter(search_term):
        return Researcher.objects.filter(
            Q(person_name__fullname__icontains=search_term) | Q(person_name__declared_name__icontains=search_term)
        )

    def autocomplete_label(self):
        return str(self)

    base_form_class = ResearcherForm
    panels = [
        AutocompletePanel("person_name"),
        AutocompletePanel("affiliation"),
        FieldPanel("year"),
    ]

    class Meta:
        unique_together = [("person_name", "year", "affiliation")]
        indexes = [
            models.Index(
                fields=[
                    "year",
                ]
            ),
        ]

    @property
    def get_full_name(self):
        return self.person_name.get_full_name

    def __str__(self):
        if self.affiliation:
            return f"{self.person_name} ({self.affiliation})"
        return f"{self.person_name}"

    @classmethod
    def get(
        cls,
        person_name,
        affiliation,
        year,
    ):
        year = remove_extra_spaces(year)
        try:
            return cls.objects.get(
                person_name=person_name, affiliation=affiliation, year=year
            )
        except cls.MultipleObjectsReturned:
            return cls.objects.filter(
                person_name=person_name, affiliation=affiliation, year=year
            ).first()

    @classmethod
    def create(
        cls,
        user,
        person_name,
        affiliation,
        year,
    ):
        year = remove_extra_spaces(year)
        try:
            obj = cls()
            obj.creator = user
            obj.person_name = person_name
            obj.affiliation = affiliation
            obj.year = year
            obj.save()
            return obj
        except IntegrityError:
            return cls.get(person_name, affiliation, year)

    @classmethod
    def _create_or_update(
        cls,
        user,
        person_name,
        affiliation,
        year,
    ):
        year = remove_extra_spaces(year)
        try:
            return cls.get(person_name, affiliation, year)
        except cls.DoesNotExist:
            return cls.create(user, person_name, affiliation, year)

    @classmethod
    def create_or_update(
        cls,
        user,
        given_names=None,
        last_name=None,
        suffix=None,
        declared_name=None,
        affiliation=None,
        year=None,
        orcid=None,
        lattes=None,
        other_ids=None,
        email=None,
        gender=None,
        gender_identification_status=None,
    ):
        person_name = PersonName.get_or_create(
            user,
            given_names=given_names,
            last_name=last_name,
            suffix=suffix,
            declared_name=declared_name,
            fullname=None,
            gender=gender,
            gender_identification_status=gender_identification_status,
        )

        researcher = cls._create_or_update(
            user=user,
            person_name=person_name,
            affiliation=affiliation,
            year=year,
        )

        try:
            ids = other_ids or []
            if orcid:
                orcid = orcid.split("/")[-1]
                ids.append({"identifier": orcid, "source_name": "ORCID"})
            if lattes:
                lattes = lattes.split("/")[-1]
                ids.append({"identifier": lattes, "source_name": "LATTES"})
            if email:
                for email_ in email.replace(",", ";").split(";"):
                    ids.append({"identifier": email_, "source_name": "EMAIL"})

            for id_ in ids:
                # {"identifier": email_, "source_name": "EMAIL"}
                logging.info(id_)
                ResearcherAKA.create_or_update(
                    user=user,
                    researcher_identifier=ResearcherIdentifier.create_or_update(
                        user, **id_
                    ),
                    researcher=researcher,
                )
        except Exception as e:
            logging.exception(
                f"Unable to register researcher with ID {person_name} {affiliation} {year} {e}"
            )

        return researcher


class Affiliation(CommonControlField):
    institution = models.ForeignKey(
        Institution,
        on_delete=models.SET_NULL,
        blank=True,
        null=True,
    )

    class Meta:
        unique_together = [("institution",)]

    def autocomplete_label(self):
        return str(self.institution)

    @classmethod
    def _get(cls, institution):
        try:
            return cls.objects.get(institution=institution)
        except cls.MultipleObjectsReturned:
            return cls.objects.filter(institution=institution).first()

    @classmethod
    def _create(cls, user, institution):
        try:
            obj = cls()
            obj.institution = institution
            obj.creator = user
            obj.save()
            return obj
        except IntegrityError:
            return cls._get(institution)

    @classmethod
    def create_or_update(
        cls,
        user,
        name,
        acronym,
        level_1,
        level_2,
        level_3,
        location,
        official,
        is_official,
        url,
        institution_type,
    ):
        try:
            institution = Institution.create_or_update(
                user=user,
                name=name,
                acronym=acronym,
                level_1=level_1,
                level_2=level_2,
                level_3=level_3,
                location=location,
                official=official,
                is_official=is_official,
                url=url,
                institution_type=institution_type,
            )
            return cls._get(institution=institution)
        except cls.DoesNotExist:
            return cls._create(user, institution)


class PersonName(CommonControlField):
    """
    Class that represent the PersonName
    """

    given_names = models.CharField(
        _("Given names"), max_length=128, blank=True, null=True
    )
    last_name = models.CharField(_("Last name"), max_length=64, blank=True, null=True)
    suffix = models.CharField(_("Suffix"), max_length=16, blank=True, null=True)
    fullname = models.TextField(_("Full Name"), blank=True, null=True)
    # nome sem padrão definido
    declared_name = models.CharField(
        _("Declared Name"), max_length=255, blank=True, null=True
    )
    gender = models.ForeignKey(Gender, blank=True, null=True, on_delete=models.SET_NULL)
    gender_identification_status = models.CharField(
        _("Gender identification status"),
        max_length=255,
        choices=choices.GENDER_IDENTIFICATION_STATUS,
        null=True,
        blank=True,
    )

    panels = [
        FieldPanel("declared_name"),
        FieldPanel("given_names"),
        FieldPanel("last_name"),
        FieldPanel("suffix"),
        FieldPanel("fullname"),
        FieldPanel("gender"),
        FieldPanel("gender_identification_status"),
    ]
    base_form_class = CoreAdminModelForm

    class Meta:
        unique_together = [
            (
                "fullname",
                "last_name",
                "given_names",
                "suffix",
            ),
            ("declared_name",),
        ]

        indexes = [
            models.Index(
                fields=[
                    "fullname",
                ]
            ),
            models.Index(
                fields=[
                    "declared_name",
                ]
            ),
        ]

    def __str__(self):
        return self.fullname or self.declared_name or self.last_name

    @staticmethod
    def autocomplete_custom_queryset_filter(search_term):
        return PersonName.objects.filter(
            Q(fullname__icontains=search_term) | Q(declared_name__icontains=search_term)
        )

    def autocomplete_label(self):
        return str(self)

    @property
    def get_full_name(self):
        suffix = self.suffix and f" {self.suffix}"
        return f"{self.last_name}{suffix}, {self.given_names}"

    @staticmethod
    def join_names(given_names, last_name, suffix):
        return " ".join(
            [
                remove_extra_spaces(item)
                for item in (given_names, last_name, suffix)
                if remove_extra_spaces(item)
            ]
        )

    @classmethod
    def _get(
        cls,
        given_names,
        last_name,
        suffix,
        fullname,
        declared_name,
    ):
        if last_name or fullname or declared_name:
            try:
                return cls.objects.get(
                    fullname__iexact=fullname,
                    last_name__iexact=last_name,
                    given_names__iexact=given_names,
                    suffix__iexact=suffix,
                    declared_name__iexact=declared_name,
                )
            except cls.MultipleObjectsReturned:
                return cls.objects.filter(
                    fullname__iexact=fullname,
                    last_name__iexact=last_name,
                    given_names__iexact=given_names,
                    suffix__iexact=suffix,
                    declared_name__iexact=declared_name,
                ).first()
        raise ValueError(
            "PersonName.get requires fullname or last_names or declared_name parameters"
        )

    @classmethod
    def _create(
        cls,
        user,
        given_names,
        last_name,
        suffix,
        fullname,
        declared_name,
        gender,
        gender_identification_status,
    ):
        try:
            obj = cls()
            obj.creator = user
            obj.given_names = given_names
            obj.last_name = last_name
            obj.suffix = suffix
            obj.fullname = fullname
            obj.declared_name = declared_name
            obj.gender = gender
            obj.gender_identification_status = gender_identification_status
            obj.save()
            return obj
        except IntegrityError:
            return cls._get(given_names, last_name, suffix, fullname, declared_name)
        except Exception as e:
            data = dict(
                given_names=given_names,
                last_name=last_name,
                suffix=suffix,
                fullname=fullname,
                declared_name=declared_name,
            )
            raise PersonNameCreateError(f"Unable to create PersonName {data} {e}")

    @classmethod
    def create_or_update(
        cls,
        user,
        given_names,
        last_name,
        suffix,
        fullname,
        declared_name,
        gender,
        gender_identification_status,
    ):
        declared_name = remove_extra_spaces(declared_name)
        given_names = remove_extra_spaces(given_names)
        last_name = remove_extra_spaces(last_name)
        suffix = remove_extra_spaces(suffix)
        fullname = remove_extra_spaces(fullname)
        fullname = fullname or PersonName.join_names(given_names, last_name, suffix)

        try:
            return cls._get(given_names, last_name, suffix, fullname, declared_name)
        except cls.DoesNotExist:
            return cls._create(
                user,
                given_names,
                last_name,
                suffix,
                fullname,
                declared_name,
                gender,
                gender_identification_status,
            )


class ResearcherIdentifier(CommonControlField, ClusterableModel):
    """
    Class that represent the Researcher with any id
    """

    identifier = models.CharField(_("ID"), max_length=64, blank=True, null=True)
    source_name = models.CharField(
        _("Source name"), max_length=64, blank=True, null=True
    )

    panels = [
        FieldPanel("identifier"),
        FieldPanel("source_name"),
        InlinePanel("researcher_also_known_as"),
    ]

    base_form_class = ResearcherForm

    @staticmethod
    def autocomplete_custom_queryset_filter(any_value):
        return ResearcherIdentifier.objects.filter(identifier__icontains=any_value)

    def autocomplete_label(self):
        return f"{self.identifier} {self.source_name}"

    class Meta:
        indexes = [
            models.Index(
                fields=[
                    "identifier",
                ]
            ),
        ]

    @classmethod
    def _get(
        cls,
        identifier,
        source_name,
    ):
        if source_name and identifier:
            try:
                return cls.objects.get(
                    source_name=source_name,
                    identifier=identifier,
                )
            except cls.MultipleObjectsReturned:
                return cls.objects.filter(
                    source_name=source_name,
                    identifier=identifier,
                ).first()
        raise ValueError("ResearcherIdentifier.get requires source_name and identifier")

    @classmethod
    def _create(
        cls,
        user,
        identifier,
        source_name,
    ):
        try:
            obj = cls()
            obj.creator = user
            obj.identifier = identifier
            obj.source_name = source_name
            obj.save()
            return obj
        except IntegrityError:
            return cls.get(identifier, source_name)

    @classmethod
    def create_or_update(
        cls,
        user,
        identifier,
        source_name,
    ):
        try:
            return cls._get(identifier, source_name)
        except cls.DoesNotExist:
            return cls._create(user, identifier, source_name)


class ResearcherAKA(CommonControlField, Orderable):
    researcher_identifier = ParentalKey(
        ResearcherIdentifier,
        blank=True,
        null=True,
        on_delete=models.SET_NULL,
        related_name="researcher_also_known_as",
    )
    researcher = models.ForeignKey(
        Researcher, blank=True, null=True, on_delete=models.SET_NULL
    )

    base_form_class = ResearcherForm

    panels = [
        AutocompletePanel("researcher"),
    ]

    @classmethod
    def get(
        cls,
        researcher_identifier,
        researcher,
    ):
        try:
            return cls.objects.get(
                researcher_identifier=researcher_identifier, researcher=researcher
            )
        except cls.MultipleObjectsReturned:
            return cls.objects.filter(
                researcher_identifier=researcher_identifier,
                researcher=researcher,
            ).first()

    @classmethod
    def create(
        cls,
        user,
        researcher_identifier,
        researcher,
    ):
        try:
            obj = cls()
            obj.creator = user
            obj.researcher_identifier = researcher_identifier
            obj.researcher = researcher
            obj.save()
            return obj
        except IntegrityError:
            return cls.get(researcher_identifier, researcher)

    @classmethod
    def create_or_update(
        cls,
        user,
        researcher_identifier,
        researcher,
    ):
        try:
            return cls.get(researcher_identifier, researcher)
        except cls.DoesNotExist:
            return cls.create(user, researcher_identifier, researcher)<|MERGE_RESOLUTION|>--- conflicted
+++ resolved
@@ -1,10 +1,6 @@
-<<<<<<< HEAD
 import os
-=======
->>>>>>> e73ec71c
 import logging
 
-from django.db.models import Q
 from django.db import models, IntegrityError
 from django.db.models import Q
 from django.utils.translation import gettext_lazy as _
